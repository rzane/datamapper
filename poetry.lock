[[package]]
category = "dev"
description = "MySQL driver for asyncio."
name = "aiomysql"
optional = false
python-versions = "*"
version = "0.0.20"

[package.dependencies]
PyMySQL = ">=0.9,<=0.9.2"

[package.extras]
sa = ["sqlalchemy (>=1.0)"]

[[package]]
category = "dev"
description = "asyncio bridge to the standard sqlite3 module"
name = "aiosqlite"
optional = false
python-versions = ">=3.5"
version = "0.11.0"

[[package]]
category = "dev"
description = "A configurable sidebar-enabled Sphinx theme"
name = "alabaster"
optional = false
python-versions = "*"
version = "0.7.12"

[[package]]
category = "dev"
description = "A small Python module for determining appropriate platform-specific dirs, e.g. a \"user data dir\"."
name = "appdirs"
optional = false
python-versions = "*"
version = "1.4.3"

[[package]]
category = "dev"
description = "Disable App Nap on OS X 10.9"
marker = "sys_platform == \"darwin\""
name = "appnope"
optional = false
python-versions = "*"
version = "0.1.0"

[[package]]
category = "dev"
description = "An asyncio PostgreSQL driver"
name = "asyncpg"
optional = false
python-versions = ">=3.5.0"
version = "0.20.1"

[package.extras]
dev = ["Cython (0.29.14)", "pytest (>=3.6.0)", "Sphinx (>=1.7.3,<1.8.0)", "sphinxcontrib-asyncio (>=0.2.0,<0.3.0)", "sphinx-rtd-theme (>=0.2.4,<0.3.0)", "pycodestyle (>=2.5.0,<2.6.0)", "flake8 (>=3.7.9,<3.8.0)", "uvloop (>=0.14.0,<0.15.0)"]
docs = ["Sphinx (>=1.7.3,<1.8.0)", "sphinxcontrib-asyncio (>=0.2.0,<0.3.0)", "sphinx-rtd-theme (>=0.2.4,<0.3.0)"]
test = ["pycodestyle (>=2.5.0,<2.6.0)", "flake8 (>=3.7.9,<3.8.0)", "uvloop (>=0.14.0,<0.15.0)"]

[[package]]
category = "dev"
description = "Atomic file writes."
marker = "sys_platform == \"win32\""
name = "atomicwrites"
optional = false
python-versions = ">=2.7, !=3.0.*, !=3.1.*, !=3.2.*, !=3.3.*"
version = "1.3.0"

[[package]]
category = "dev"
description = "Classes Without Boilerplate"
name = "attrs"
optional = false
python-versions = ">=2.7, !=3.0.*, !=3.1.*, !=3.2.*, !=3.3.*"
version = "19.3.0"

[package.extras]
azure-pipelines = ["coverage", "hypothesis", "pympler", "pytest (>=4.3.0)", "six", "zope.interface", "pytest-azurepipelines"]
dev = ["coverage", "hypothesis", "pympler", "pytest (>=4.3.0)", "six", "zope.interface", "sphinx", "pre-commit"]
docs = ["sphinx", "zope.interface"]
tests = ["coverage", "hypothesis", "pympler", "pytest (>=4.3.0)", "six", "zope.interface"]

[[package]]
category = "dev"
description = "Internationalization utilities"
name = "babel"
optional = false
python-versions = ">=2.7, !=3.0.*, !=3.1.*, !=3.2.*, !=3.3.*"
version = "2.8.0"

[package.dependencies]
pytz = ">=2015.7"

[[package]]
category = "dev"
description = "Specifications for callback functions passed in to an API"
name = "backcall"
optional = false
python-versions = "*"
version = "0.1.0"

[[package]]
category = "dev"
description = "The uncompromising code formatter."
name = "black"
optional = false
python-versions = ">=3.6"
version = "19.10b0"

[package.dependencies]
appdirs = "*"
attrs = ">=18.1.0"
click = ">=6.5"
pathspec = ">=0.6,<1"
regex = "*"
toml = ">=0.9.4"
typed-ast = ">=1.4.0"

[package.extras]
d = ["aiohttp (>=3.3.2)", "aiohttp-cors"]

[[package]]
category = "dev"
description = "Python package for providing Mozilla's CA Bundle."
name = "certifi"
optional = false
python-versions = "*"
version = "2019.11.28"

[[package]]
category = "dev"
description = "Foreign Function Interface for Python calling C code."
name = "cffi"
optional = false
python-versions = "*"
version = "1.14.0"

[package.dependencies]
pycparser = "*"

[[package]]
category = "dev"
description = "Universal encoding detector for Python 2 and 3"
name = "chardet"
optional = false
python-versions = "*"
version = "3.0.4"

[[package]]
category = "dev"
description = "Composable command line interface toolkit"
name = "click"
optional = false
python-versions = ">=2.7, !=3.0.*, !=3.1.*, !=3.2.*, !=3.3.*, !=3.4.*"
version = "7.1.1"

[[package]]
category = "dev"
description = "Cross-platform colored terminal text."
name = "colorama"
optional = false
python-versions = ">=2.7, !=3.0.*, !=3.1.*, !=3.2.*, !=3.3.*, !=3.4.*"
version = "0.4.3"

[[package]]
category = "dev"
description = "Code coverage measurement for Python"
name = "coverage"
optional = false
python-versions = ">=2.7, !=3.0.*, !=3.1.*, !=3.2.*, !=3.3.*, !=3.4.*, <4"
version = "5.0.3"

[package.extras]
toml = ["toml"]

[[package]]
category = "dev"
description = "cryptography is a package which provides cryptographic recipes and primitives to Python developers."
name = "cryptography"
optional = false
python-versions = ">=2.7,!=3.0.*,!=3.1.*,!=3.2.*,!=3.3.*"
version = "2.8"

[package.dependencies]
cffi = ">=1.8,<1.11.3 || >1.11.3"
six = ">=1.4.1"

[package.extras]
docs = ["sphinx (>=1.6.5,<1.8.0 || >1.8.0)", "sphinx-rtd-theme"]
docstest = ["doc8", "pyenchant (>=1.6.11)", "twine (>=1.12.0)", "sphinxcontrib-spelling (>=4.0.1)"]
idna = ["idna (>=2.1)"]
pep8test = ["flake8", "flake8-import-order", "pep8-naming"]
test = ["pytest (>=3.6.0,<3.9.0 || >3.9.0,<3.9.1 || >3.9.1,<3.9.2 || >3.9.2)", "pretend", "iso8601", "pytz", "hypothesis (>=1.11.4,<3.79.2 || >3.79.2)"]

[[package]]
category = "main"
description = "Async database support for Python."
name = "databases"
optional = false
python-versions = ">=3.6"
version = "0.2.6"

[package.dependencies]
sqlalchemy = "*"

[package.extras]
mysql = ["aiomysql", "pymysql"]
postgresql = ["asyncpg", "psycopg2-binary"]
sqlite = ["aiosqlite"]

[[package]]
category = "dev"
description = "Decorators for Humans"
name = "decorator"
optional = false
python-versions = ">=2.6, !=3.0.*, !=3.1.*"
version = "4.4.2"

[[package]]
category = "dev"
description = "Pythonic argument parser, that will make you smile"
name = "docopt"
optional = false
python-versions = "*"
version = "0.6.2"

[[package]]
category = "dev"
description = "Docutils -- Python Documentation Utilities"
name = "docutils"
optional = false
python-versions = ">=2.7, !=3.0.*, !=3.1.*, !=3.2.*, !=3.3.*, !=3.4.*"
version = "0.16"

[[package]]
category = "dev"
description = "Discover and load entry points from installed packages."
name = "entrypoints"
optional = false
python-versions = ">=2.7"
version = "0.3"

[[package]]
category = "dev"
description = "the modular source code checker: pep8, pyflakes and co"
name = "flake8"
optional = false
python-versions = ">=2.7, !=3.0.*, !=3.1.*, !=3.2.*, !=3.3.*"
version = "3.7.9"

[package.dependencies]
entrypoints = ">=0.3.0,<0.4.0"
mccabe = ">=0.6.0,<0.7.0"
pycodestyle = ">=2.5.0,<2.6.0"
pyflakes = ">=2.1.0,<2.2.0"

[[package]]
category = "dev"
description = "Internationalized Domain Names in Applications (IDNA)"
name = "idna"
optional = false
python-versions = ">=2.7, !=3.0.*, !=3.1.*, !=3.2.*, !=3.3.*"
version = "2.9"

[[package]]
category = "dev"
description = "Getting image size from png/jpeg/jpeg2000/gif file"
name = "imagesize"
optional = false
python-versions = ">=2.7, !=3.0.*, !=3.1.*, !=3.2.*, !=3.3.*"
version = "1.2.0"

[[package]]
category = "dev"
description = "Read metadata from Python packages"
marker = "python_version < \"3.8\""
name = "importlib-metadata"
optional = false
python-versions = "!=3.0.*,!=3.1.*,!=3.2.*,!=3.3.*,!=3.4.*,>=2.7"
version = "1.5.0"

[package.dependencies]
zipp = ">=0.5"

[package.extras]
docs = ["sphinx", "rst.linker"]
testing = ["packaging", "importlib-resources"]

[[package]]
category = "dev"
description = "IPython: Productive Interactive Computing"
name = "ipython"
optional = false
python-versions = ">=3.6"
version = "7.13.0"

[package.dependencies]
appnope = "*"
backcall = "*"
colorama = "*"
decorator = "*"
jedi = ">=0.10"
pexpect = "*"
pickleshare = "*"
prompt-toolkit = ">=2.0.0,<3.0.0 || >3.0.0,<3.0.1 || >3.0.1,<3.1.0"
pygments = "*"
setuptools = ">=18.5"
traitlets = ">=4.2"

[package.extras]
all = ["numpy (>=1.14)", "testpath", "notebook", "nose (>=0.10.1)", "nbconvert", "requests", "ipywidgets", "qtconsole", "ipyparallel", "Sphinx (>=1.3)", "pygments", "nbformat", "ipykernel"]
doc = ["Sphinx (>=1.3)"]
kernel = ["ipykernel"]
nbconvert = ["nbconvert"]
nbformat = ["nbformat"]
notebook = ["notebook", "ipywidgets"]
parallel = ["ipyparallel"]
qtconsole = ["qtconsole"]
test = ["nose (>=0.10.1)", "requests", "testpath", "pygments", "nbformat", "ipykernel", "numpy (>=1.14)"]

[[package]]
category = "dev"
description = "Vestigial utilities from IPython"
name = "ipython-genutils"
optional = false
python-versions = "*"
version = "0.2.0"

[[package]]
category = "dev"
description = "A Python utility / library to sort Python imports."
name = "isort"
optional = false
python-versions = ">=2.7, !=3.0.*, !=3.1.*, !=3.2.*, !=3.3.*"
version = "4.3.21"

[package.extras]
pipfile = ["pipreqs", "requirementslib"]
pyproject = ["toml"]
requirements = ["pipreqs", "pip-api"]
xdg_home = ["appdirs (>=1.4.0)"]

[[package]]
category = "dev"
description = "An autocompletion tool for Python that can be used for text editors."
name = "jedi"
optional = false
python-versions = ">=2.7, !=3.0.*, !=3.1.*, !=3.2.*, !=3.3.*"
version = "0.16.0"

[package.dependencies]
parso = ">=0.5.2"

[package.extras]
qa = ["flake8 (3.7.9)"]
testing = ["colorama (0.4.1)", "docopt", "pytest (>=3.9.0,<5.0.0)"]

[[package]]
category = "dev"
description = "A very fast and expressive template engine."
name = "jinja2"
optional = false
python-versions = ">=2.7, !=3.0.*, !=3.1.*, !=3.2.*, !=3.3.*, !=3.4.*"
version = "2.11.1"

[package.dependencies]
MarkupSafe = ">=0.23"

[package.extras]
i18n = ["Babel (>=0.8)"]

[[package]]
category = "dev"
description = "Safely add untrusted strings to HTML/XML markup."
name = "markupsafe"
optional = false
python-versions = ">=2.7,!=3.0.*,!=3.1.*,!=3.2.*,!=3.3.*"
version = "1.1.1"

[[package]]
category = "main"
description = "A lightweight library for converting complex datatypes to and from native Python datatypes."
name = "marshmallow"
optional = false
python-versions = ">=3.5"
version = "3.5.1"

[package.extras]
dev = ["pytest", "pytz", "simplejson", "mypy (0.761)", "flake8 (3.7.9)", "flake8-bugbear (20.1.4)", "pre-commit (>=1.20,<3.0)", "tox"]
docs = ["sphinx (2.4.3)", "sphinx-issues (1.2.0)", "alabaster (0.7.12)", "sphinx-version-warning (1.1.2)"]
lint = ["mypy (0.761)", "flake8 (3.7.9)", "flake8-bugbear (20.1.4)", "pre-commit (>=1.20,<3.0)"]
tests = ["pytest", "pytz", "simplejson"]

[[package]]
category = "dev"
description = "McCabe checker, plugin for flake8"
name = "mccabe"
optional = false
python-versions = "*"
version = "0.6.1"

[[package]]
category = "dev"
description = "More routines for operating on iterables, beyond itertools"
name = "more-itertools"
optional = false
python-versions = ">=3.5"
version = "8.2.0"

[[package]]
category = "dev"
description = "Optional static typing for Python"
name = "mypy"
optional = false
python-versions = ">=3.5"
version = "0.761"

[package.dependencies]
mypy-extensions = ">=0.4.3,<0.5.0"
typed-ast = ">=1.4.0,<1.5.0"
typing-extensions = ">=3.7.4"

[package.extras]
dmypy = ["psutil (>=4.0)"]

[[package]]
category = "dev"
description = "Experimental type system extensions for programs checked with the mypy typechecker."
name = "mypy-extensions"
optional = false
python-versions = "*"
version = "0.4.3"

[[package]]
category = "dev"
description = "Core utilities for Python packages"
name = "packaging"
optional = false
python-versions = ">=2.7, !=3.0.*, !=3.1.*, !=3.2.*, !=3.3.*"
version = "20.3"

[package.dependencies]
pyparsing = ">=2.0.2"
six = "*"

[[package]]
category = "dev"
description = "A Python Parser"
name = "parso"
optional = false
python-versions = ">=2.7, !=3.0.*, !=3.1.*, !=3.2.*, !=3.3.*"
version = "0.6.2"

[package.extras]
testing = ["docopt", "pytest (>=3.0.7)"]

[[package]]
category = "dev"
description = "Utility library for gitignore style pattern matching of file paths."
name = "pathspec"
optional = false
python-versions = ">=2.7, !=3.0.*, !=3.1.*, !=3.2.*, !=3.3.*, !=3.4.*"
version = "0.7.0"

[[package]]
category = "dev"
description = "File system general utilities"
name = "pathtools"
optional = false
python-versions = "*"
version = "0.1.2"

[[package]]
category = "dev"
description = "Pexpect allows easy control of interactive console applications."
marker = "sys_platform != \"win32\""
name = "pexpect"
optional = false
python-versions = "*"
version = "4.8.0"

[package.dependencies]
ptyprocess = ">=0.5"

[[package]]
category = "dev"
description = "Tiny 'shelve'-like database with concurrency support"
name = "pickleshare"
optional = false
python-versions = "*"
version = "0.7.5"

[[package]]
category = "dev"
description = "plugin and hook calling mechanisms for python"
name = "pluggy"
optional = false
python-versions = ">=2.7, !=3.0.*, !=3.1.*, !=3.2.*, !=3.3.*"
version = "0.13.1"

[package.dependencies]
[package.dependencies.importlib-metadata]
python = "<3.8"
version = ">=0.12"

[package.extras]
dev = ["pre-commit", "tox"]

[[package]]
category = "dev"
description = "Library for building powerful interactive command lines in Python"
name = "prompt-toolkit"
optional = false
python-versions = ">=3.6.1"
version = "3.0.4"

[package.dependencies]
wcwidth = "*"

[[package]]
category = "dev"
description = "psycopg2 - Python-PostgreSQL Database Adapter"
name = "psycopg2-binary"
optional = false
python-versions = ">=2.7,!=3.0.*,!=3.1.*,!=3.2.*,!=3.3.*"
version = "2.8.4"

[[package]]
category = "dev"
description = "Run a subprocess in a pseudo terminal"
marker = "sys_platform != \"win32\""
name = "ptyprocess"
optional = false
python-versions = "*"
version = "0.6.0"

[[package]]
category = "dev"
description = "library with cross-python path, ini-parsing, io, code, log facilities"
name = "py"
optional = false
python-versions = ">=2.7, !=3.0.*, !=3.1.*, !=3.2.*, !=3.3.*"
version = "1.8.1"

[[package]]
category = "dev"
description = "Python style guide checker"
name = "pycodestyle"
optional = false
python-versions = ">=2.7, !=3.0.*, !=3.1.*, !=3.2.*, !=3.3.*"
version = "2.5.0"

[[package]]
category = "dev"
description = "C parser in Python"
name = "pycparser"
optional = false
python-versions = ">=2.7, !=3.0.*, !=3.1.*, !=3.2.*, !=3.3.*"
version = "2.20"

[[package]]
category = "dev"
description = "passive checker of Python programs"
name = "pyflakes"
optional = false
python-versions = ">=2.7, !=3.0.*, !=3.1.*, !=3.2.*, !=3.3.*"
version = "2.1.1"

[[package]]
category = "dev"
description = "Pygments is a syntax highlighting package written in Python."
name = "pygments"
optional = false
python-versions = ">=3.5"
version = "2.6.1"

[[package]]
category = "dev"
description = "Pure Python MySQL Driver"
name = "pymysql"
optional = false
python-versions = "*"
version = "0.9.2"

[package.dependencies]
cryptography = "*"

[[package]]
category = "dev"
description = "Python parsing module"
name = "pyparsing"
optional = false
python-versions = ">=2.6, !=3.0.*, !=3.1.*, !=3.2.*"
version = "2.4.6"

[[package]]
category = "dev"
description = "pytest: simple powerful testing with Python"
name = "pytest"
optional = false
python-versions = ">=3.5"
version = "5.4.1"

[package.dependencies]
atomicwrites = ">=1.0"
attrs = ">=17.4.0"
colorama = "*"
more-itertools = ">=4.0.0"
packaging = "*"
pluggy = ">=0.12,<1.0"
py = ">=1.5.0"
wcwidth = "*"

[package.dependencies.importlib-metadata]
python = "<3.8"
version = ">=0.12"

[package.extras]
checkqa-mypy = ["mypy (v0.761)"]
testing = ["argcomplete", "hypothesis (>=3.56)", "mock", "nose", "requests", "xmlschema"]

[[package]]
category = "dev"
description = "Pytest support for asyncio."
name = "pytest-asyncio"
optional = false
python-versions = ">= 3.5"
version = "0.10.0"

[package.dependencies]
pytest = ">=3.0.6"

[package.extras]
testing = ["async-generator (>=1.3)", "coverage", "hypothesis (>=3.64)"]

[[package]]
category = "dev"
description = "Pytest plugin for measuring coverage."
name = "pytest-cov"
optional = false
python-versions = ">=2.7, !=3.0.*, !=3.1.*, !=3.2.*, !=3.3.*"
version = "2.8.1"

[package.dependencies]
coverage = ">=4.4"
pytest = ">=3.6"

[package.extras]
testing = ["fields", "hunter", "process-tests (2.0.2)", "six", "virtualenv"]

[[package]]
category = "dev"
description = "pytest-sugar is a plugin for pytest that changes the default look and feel of pytest (e.g. progressbar, show tests that fail instantly)."
name = "pytest-sugar"
optional = false
python-versions = "*"
version = "0.9.2"

[package.dependencies]
packaging = ">=14.1"
pytest = ">=2.9"
termcolor = ">=1.1.0"

[[package]]
category = "dev"
description = "Local continuous test runner with pytest and watchdog."
name = "pytest-watch"
optional = false
python-versions = "*"
version = "4.2.0"

[package.dependencies]
colorama = ">=0.3.3"
docopt = ">=0.4.0"
pytest = ">=2.6.4"
watchdog = ">=0.6.0"

[[package]]
category = "dev"
description = "World timezone definitions, modern and historical"
name = "pytz"
optional = false
python-versions = "*"
version = "2019.3"

[[package]]
category = "dev"
description = "Alternative regular expression module, to replace re."
name = "regex"
optional = false
python-versions = "*"
version = "2020.2.20"

[[package]]
category = "dev"
description = "Python HTTP for Humans."
name = "requests"
optional = false
python-versions = ">=2.7, !=3.0.*, !=3.1.*, !=3.2.*, !=3.3.*, !=3.4.*"
version = "2.23.0"

[package.dependencies]
certifi = ">=2017.4.17"
chardet = ">=3.0.2,<4"
idna = ">=2.5,<3"
urllib3 = ">=1.21.1,<1.25.0 || >1.25.0,<1.25.1 || >1.25.1,<1.26"

[package.extras]
security = ["pyOpenSSL (>=0.14)", "cryptography (>=1.3.4)"]
socks = ["PySocks (>=1.5.6,<1.5.7 || >1.5.7)", "win-inet-pton"]

[[package]]
category = "dev"
description = "Python 2 and 3 compatibility utilities"
name = "six"
optional = false
python-versions = ">=2.7, !=3.0.*, !=3.1.*, !=3.2.*"
version = "1.14.0"

[[package]]
category = "dev"
description = "This package provides 26 stemmers for 25 languages generated from Snowball algorithms."
name = "snowballstemmer"
optional = false
python-versions = "*"
version = "2.0.0"

[[package]]
category = "dev"
description = "Python documentation generator"
name = "sphinx"
optional = false
python-versions = ">=3.5"
version = "2.4.4"

[package.dependencies]
Jinja2 = ">=2.3"
Pygments = ">=2.0"
alabaster = ">=0.7,<0.8"
babel = ">=1.3,<2.0 || >2.0"
colorama = ">=0.3.5"
docutils = ">=0.12"
imagesize = "*"
packaging = "*"
requests = ">=2.5.0"
setuptools = "*"
snowballstemmer = ">=1.1"
sphinxcontrib-applehelp = "*"
sphinxcontrib-devhelp = "*"
sphinxcontrib-htmlhelp = "*"
sphinxcontrib-jsmath = "*"
sphinxcontrib-qthelp = "*"
sphinxcontrib-serializinghtml = "*"

[package.extras]
docs = ["sphinxcontrib-websupport"]
test = ["pytest (<5.3.3)", "pytest-cov", "html5lib", "flake8 (>=3.5.0)", "flake8-import-order", "mypy (>=0.761)", "docutils-stubs"]

[[package]]
category = "dev"
description = "sphinxcontrib-applehelp is a sphinx extension which outputs Apple help books"
name = "sphinxcontrib-applehelp"
optional = false
python-versions = ">=3.5"
version = "1.0.2"

[package.extras]
lint = ["flake8", "mypy", "docutils-stubs"]
test = ["pytest"]

[[package]]
category = "dev"
description = "sphinxcontrib-devhelp is a sphinx extension which outputs Devhelp document."
name = "sphinxcontrib-devhelp"
optional = false
python-versions = ">=3.5"
version = "1.0.2"

[package.extras]
lint = ["flake8", "mypy", "docutils-stubs"]
test = ["pytest"]

[[package]]
category = "dev"
description = "sphinxcontrib-htmlhelp is a sphinx extension which renders HTML help files"
name = "sphinxcontrib-htmlhelp"
optional = false
python-versions = ">=3.5"
version = "1.0.3"

[package.extras]
lint = ["flake8", "mypy", "docutils-stubs"]
test = ["pytest", "html5lib"]

[[package]]
category = "dev"
description = "A sphinx extension which renders display math in HTML via JavaScript"
name = "sphinxcontrib-jsmath"
optional = false
python-versions = ">=3.5"
version = "1.0.1"

[package.extras]
test = ["pytest", "flake8", "mypy"]

[[package]]
category = "dev"
description = "sphinxcontrib-qthelp is a sphinx extension which outputs QtHelp document."
name = "sphinxcontrib-qthelp"
optional = false
python-versions = ">=3.5"
version = "1.0.3"

[package.extras]
lint = ["flake8", "mypy", "docutils-stubs"]
test = ["pytest"]

[[package]]
category = "dev"
description = "sphinxcontrib-serializinghtml is a sphinx extension which outputs \"serialized\" HTML files (json and pickle)."
name = "sphinxcontrib-serializinghtml"
optional = false
python-versions = ">=3.5"
version = "1.1.4"

[package.extras]
lint = ["flake8", "mypy", "docutils-stubs"]
test = ["pytest"]

[[package]]
category = "main"
description = "Database Abstraction Library"
name = "sqlalchemy"
optional = false
python-versions = ">=2.7, !=3.0.*, !=3.1.*, !=3.2.*, !=3.3.*"
version = "1.3.15"

[package.extras]
mssql = ["pyodbc"]
mssql_pymssql = ["pymssql"]
mssql_pyodbc = ["pyodbc"]
mysql = ["mysqlclient"]
oracle = ["cx-oracle"]
postgresql = ["psycopg2"]
postgresql_pg8000 = ["pg8000"]
postgresql_psycopg2binary = ["psycopg2-binary"]
postgresql_psycopg2cffi = ["psycopg2cffi"]
pymysql = ["pymysql"]

[[package]]
category = "dev"
description = "Various utility functions for SQLAlchemy."
name = "sqlalchemy-utils"
optional = false
python-versions = "*"
version = "0.36.2"

[package.dependencies]
SQLAlchemy = ">=1.0"
six = "*"

[package.extras]
anyjson = ["anyjson (>=0.3.3)"]
arrow = ["arrow (>=0.3.4)"]
babel = ["Babel (>=1.3)"]
color = ["colour (>=0.0.4)"]
encrypted = ["cryptography (>=0.6)"]
intervals = ["intervals (>=0.7.1)"]
password = ["passlib (>=1.6,<2.0)"]
phone = ["phonenumbers (>=5.9.2)"]
test = ["pytest (>=2.7.1)", "Pygments (>=1.2)", "Jinja2 (>=2.3)", "docutils (>=0.10)", "flexmock (>=0.9.7)", "mock (2.0.0)", "psycopg2 (>=2.5.1)", "pg8000 (>=1.12.4)", "pytz (>=2014.2)", "python-dateutil (>=2.6)", "pymysql", "flake8 (>=2.4.0)", "isort (>=4.2.2)", "pyodbc"]
test_all = ["anyjson (>=0.3.3)", "arrow (>=0.3.4)", "Babel (>=1.3)", "colour (>=0.0.4)", "cryptography (>=0.6)", "intervals (>=0.7.1)", "passlib (>=1.6,<2.0)", "phonenumbers (>=5.9.2)", "pytest (>=2.7.1)", "Pygments (>=1.2)", "Jinja2 (>=2.3)", "docutils (>=0.10)", "flexmock (>=0.9.7)", "mock (2.0.0)", "psycopg2 (>=2.5.1)", "pg8000 (>=1.12.4)", "pytz (>=2014.2)", "python-dateutil (>=2.6)", "pymysql", "flake8 (>=2.4.0)", "isort (>=4.2.2)", "pyodbc", "python-dateutil", "furl (>=0.4.1)"]
timezone = ["python-dateutil"]
url = ["furl (>=0.4.1)"]

[[package]]
category = "dev"
description = "ANSII Color formatting for output in terminal."
name = "termcolor"
optional = false
python-versions = "*"
version = "1.1.0"

[[package]]
category = "dev"
description = "Python Library for Tom's Obvious, Minimal Language"
name = "toml"
optional = false
python-versions = "*"
version = "0.10.0"

[[package]]
category = "dev"
description = "Traitlets Python config system"
name = "traitlets"
optional = false
python-versions = "*"
version = "4.3.3"

[package.dependencies]
decorator = "*"
ipython-genutils = "*"
six = "*"

[package.extras]
test = ["pytest", "mock"]

[[package]]
category = "dev"
description = "a fork of Python 2 and 3 ast modules with type comment support"
name = "typed-ast"
optional = false
python-versions = "*"
version = "1.4.1"

[[package]]
category = "dev"
description = "Backported and Experimental Type Hints for Python 3.5+"
name = "typing-extensions"
optional = false
python-versions = "*"
version = "3.7.4.1"

[[package]]
category = "dev"
description = "HTTP library with thread-safe connection pooling, file post, and more."
name = "urllib3"
optional = false
python-versions = ">=2.7, !=3.0.*, !=3.1.*, !=3.2.*, !=3.3.*, !=3.4.*, <4"
version = "1.25.8"

[package.extras]
brotli = ["brotlipy (>=0.6.0)"]
secure = ["pyOpenSSL (>=0.14)", "cryptography (>=1.3.4)", "idna (>=2.0.0)", "certifi", "ipaddress"]
socks = ["PySocks (>=1.5.6,<1.5.7 || >1.5.7,<2.0)"]

[[package]]
category = "dev"
description = "Filesystem events monitoring"
name = "watchdog"
optional = false
python-versions = "*"
version = "0.10.2"

[package.dependencies]
pathtools = ">=0.1.1"

[package.extras]
watchmedo = ["PyYAML (>=3.10)", "argh (>=0.24.1)"]

[[package]]
category = "dev"
description = "Measures number of Terminal column cells of wide-character codes"
name = "wcwidth"
optional = false
python-versions = "*"
version = "0.1.8"

[[package]]
category = "dev"
description = "Backport of pathlib-compatible object wrapper for zip files"
marker = "python_version < \"3.8\""
name = "zipp"
optional = false
python-versions = ">=3.6"
version = "3.1.0"

[package.extras]
docs = ["sphinx", "jaraco.packaging (>=3.2)", "rst.linker (>=1.9)"]
testing = ["jaraco.itertools", "func-timeout"]

[metadata]
<<<<<<< HEAD
content-hash = "3a7c11e519acb106ac194dd1c1da2fb12841812e29bd1c83b0fdeb76aeda33ac"
=======
content-hash = "4ecda24cba98cfd86357a51cf870917e9161013904a2e237e585c6ba2b8a6ce5"
>>>>>>> 5cfac3d0
python-versions = "^3.7"

[metadata.files]
aiomysql = [
    {file = "aiomysql-0.0.20-py3-none-any.whl", hash = "sha256:5fd798481f16625b424eec765c56d712ac78a51f3bd0175a3de94107aae43307"},
    {file = "aiomysql-0.0.20.tar.gz", hash = "sha256:d89ce25d44dadb43cf2d9e4603bd67b7a0ad12d5e67208de013629ba648df2ba"},
]
aiosqlite = [
    {file = "aiosqlite-0.11.0.tar.gz", hash = "sha256:4f02314a42db6722dc26f2a6119c64e3f05f141f57bbf2b1e1f9fd741b6d7fb8"},
]
alabaster = [
    {file = "alabaster-0.7.12-py2.py3-none-any.whl", hash = "sha256:446438bdcca0e05bd45ea2de1668c1d9b032e1a9154c2c259092d77031ddd359"},
    {file = "alabaster-0.7.12.tar.gz", hash = "sha256:a661d72d58e6ea8a57f7a86e37d86716863ee5e92788398526d58b26a4e4dc02"},
]
appdirs = [
    {file = "appdirs-1.4.3-py2.py3-none-any.whl", hash = "sha256:d8b24664561d0d34ddfaec54636d502d7cea6e29c3eaf68f3df6180863e2166e"},
    {file = "appdirs-1.4.3.tar.gz", hash = "sha256:9e5896d1372858f8dd3344faf4e5014d21849c756c8d5701f78f8a103b372d92"},
]
appnope = [
    {file = "appnope-0.1.0-py2.py3-none-any.whl", hash = "sha256:5b26757dc6f79a3b7dc9fab95359328d5747fcb2409d331ea66d0272b90ab2a0"},
    {file = "appnope-0.1.0.tar.gz", hash = "sha256:8b995ffe925347a2138d7ac0fe77155e4311a0ea6d6da4f5128fe4b3cbe5ed71"},
]
asyncpg = [
    {file = "asyncpg-0.20.1-cp35-cp35m-macosx_10_13_x86_64.whl", hash = "sha256:f7184689177eeb5a11fa1b2baf3f6f2e26bfd7a85acf4de1a3adbd0867d7c0e2"},
    {file = "asyncpg-0.20.1-cp35-cp35m-manylinux1_i686.whl", hash = "sha256:f0c9719ac00615f097fe91082b785bce36dbf02a5ec4115ede0ebfd2cd9500cb"},
    {file = "asyncpg-0.20.1-cp35-cp35m-manylinux1_x86_64.whl", hash = "sha256:1388caa456070dab102be874205e3ae8fd1de2577d5de9fa22e65ba5c0f8b110"},
    {file = "asyncpg-0.20.1-cp35-cp35m-win32.whl", hash = "sha256:ec6e7046c98730cb2ba4df41387e10cb8963a3ac2918f69ae416f8aab9ca7b1b"},
    {file = "asyncpg-0.20.1-cp35-cp35m-win_amd64.whl", hash = "sha256:25edb0b947eb632b6b53e5a4b36cba5677297bb34cbaba270019714d0a5fed76"},
    {file = "asyncpg-0.20.1-cp36-cp36m-macosx_10_13_x86_64.whl", hash = "sha256:95cd2df61ee00b789bdcd04a080e6d9188693b841db2bf9a87ebaed9e53147e0"},
    {file = "asyncpg-0.20.1-cp36-cp36m-manylinux1_i686.whl", hash = "sha256:058baec9d6b75612412baa872a1aa47317d0ff88c318a49f9c4a2389043d5a8d"},
    {file = "asyncpg-0.20.1-cp36-cp36m-manylinux1_x86_64.whl", hash = "sha256:c773c7dbe2f4d3ebc9e3030e94303e45d6742e6c2fc25da0c46a56ea3d83caeb"},
    {file = "asyncpg-0.20.1-cp36-cp36m-win32.whl", hash = "sha256:5664d1bd8abe64fc60a0e701eb85fa1d8c9a4a8018a5a59164d27238f2caf395"},
    {file = "asyncpg-0.20.1-cp36-cp36m-win_amd64.whl", hash = "sha256:57666dfae38f4dbf84ffbf0c5c0f78733fef0e8e083230275dcb9ccad1d5ee09"},
    {file = "asyncpg-0.20.1-cp37-cp37m-macosx_10_13_x86_64.whl", hash = "sha256:0c336903c3b08e970f8af2f606332f1738dba156bca83ed0467dc2f5c70da796"},
    {file = "asyncpg-0.20.1-cp37-cp37m-manylinux1_i686.whl", hash = "sha256:ad5ba062e09673b1a4b8d0facaf5a6d9719bf7b337440d10b07fe994d90a9552"},
    {file = "asyncpg-0.20.1-cp37-cp37m-manylinux1_x86_64.whl", hash = "sha256:ba90d3578bc6dddcbce461875672fd9bdb34f0b8215b68612dd3b65a956ff51c"},
    {file = "asyncpg-0.20.1-cp37-cp37m-win32.whl", hash = "sha256:da238592235717419a6a7b5edc8564da410ebfd056ca4ecc41e70b1b5df86fba"},
    {file = "asyncpg-0.20.1-cp37-cp37m-win_amd64.whl", hash = "sha256:74510234c294c6a6767089ba9c938f09a491426c24405634eb357bd91dffd734"},
    {file = "asyncpg-0.20.1-cp38-cp38-macosx_10_13_x86_64.whl", hash = "sha256:391aea89871df8c1560750af6c7170f2772c2d133b34772acf3637e3cf4db93e"},
    {file = "asyncpg-0.20.1-cp38-cp38-manylinux1_i686.whl", hash = "sha256:a981500bf6947926e53c48f4d60ae080af1b4ad7fa78e363465a5b5ad4f2b65e"},
    {file = "asyncpg-0.20.1-cp38-cp38-manylinux1_x86_64.whl", hash = "sha256:a9e6fd6f0f9e8bd77e9a4e1ef9a4f83a80674d9136a754ae3603e915da96b627"},
    {file = "asyncpg-0.20.1-cp38-cp38-win32.whl", hash = "sha256:e39aac2b3a2f839ce65aa255ce416de899c58b7d38d601d24ca35558e13b48e3"},
    {file = "asyncpg-0.20.1-cp38-cp38-win_amd64.whl", hash = "sha256:2af6a5a705accd36e13292ea43d08c20b15e52d684beb522cb3a7d3c9c8f3f48"},
    {file = "asyncpg-0.20.1.tar.gz", hash = "sha256:394bf19bdddbba07a38cd6fb526ebf66e120444d6b3097332b78efd5b26495b0"},
]
atomicwrites = [
    {file = "atomicwrites-1.3.0-py2.py3-none-any.whl", hash = "sha256:03472c30eb2c5d1ba9227e4c2ca66ab8287fbfbbda3888aa93dc2e28fc6811b4"},
    {file = "atomicwrites-1.3.0.tar.gz", hash = "sha256:75a9445bac02d8d058d5e1fe689654ba5a6556a1dfd8ce6ec55a0ed79866cfa6"},
]
attrs = [
    {file = "attrs-19.3.0-py2.py3-none-any.whl", hash = "sha256:08a96c641c3a74e44eb59afb61a24f2cb9f4d7188748e76ba4bb5edfa3cb7d1c"},
    {file = "attrs-19.3.0.tar.gz", hash = "sha256:f7b7ce16570fe9965acd6d30101a28f62fb4a7f9e926b3bbc9b61f8b04247e72"},
]
babel = [
    {file = "Babel-2.8.0-py2.py3-none-any.whl", hash = "sha256:d670ea0b10f8b723672d3a6abeb87b565b244da220d76b4dba1b66269ec152d4"},
    {file = "Babel-2.8.0.tar.gz", hash = "sha256:1aac2ae2d0d8ea368fa90906567f5c08463d98ade155c0c4bfedd6a0f7160e38"},
]
backcall = [
    {file = "backcall-0.1.0.tar.gz", hash = "sha256:38ecd85be2c1e78f77fd91700c76e14667dc21e2713b63876c0eb901196e01e4"},
    {file = "backcall-0.1.0.zip", hash = "sha256:bbbf4b1e5cd2bdb08f915895b51081c041bac22394fdfcfdfbe9f14b77c08bf2"},
]
black = [
    {file = "black-19.10b0-py36-none-any.whl", hash = "sha256:1b30e59be925fafc1ee4565e5e08abef6b03fe455102883820fe5ee2e4734e0b"},
    {file = "black-19.10b0.tar.gz", hash = "sha256:c2edb73a08e9e0e6f65a0e6af18b059b8b1cdd5bef997d7a0b181df93dc81539"},
]
certifi = [
    {file = "certifi-2019.11.28-py2.py3-none-any.whl", hash = "sha256:017c25db2a153ce562900032d5bc68e9f191e44e9a0f762f373977de9df1fbb3"},
    {file = "certifi-2019.11.28.tar.gz", hash = "sha256:25b64c7da4cd7479594d035c08c2d809eb4aab3a26e5a990ea98cc450c320f1f"},
]
cffi = [
    {file = "cffi-1.14.0-cp27-cp27m-macosx_10_9_x86_64.whl", hash = "sha256:1cae98a7054b5c9391eb3249b86e0e99ab1e02bb0cc0575da191aedadbdf4384"},
    {file = "cffi-1.14.0-cp27-cp27m-manylinux1_i686.whl", hash = "sha256:cf16e3cf6c0a5fdd9bc10c21687e19d29ad1fe863372b5543deaec1039581a30"},
    {file = "cffi-1.14.0-cp27-cp27m-manylinux1_x86_64.whl", hash = "sha256:f2b0fa0c01d8a0c7483afd9f31d7ecf2d71760ca24499c8697aeb5ca37dc090c"},
    {file = "cffi-1.14.0-cp27-cp27m-win32.whl", hash = "sha256:99f748a7e71ff382613b4e1acc0ac83bf7ad167fb3802e35e90d9763daba4d78"},
    {file = "cffi-1.14.0-cp27-cp27m-win_amd64.whl", hash = "sha256:c420917b188a5582a56d8b93bdd8e0f6eca08c84ff623a4c16e809152cd35793"},
    {file = "cffi-1.14.0-cp27-cp27mu-manylinux1_i686.whl", hash = "sha256:399aed636c7d3749bbed55bc907c3288cb43c65c4389964ad5ff849b6370603e"},
    {file = "cffi-1.14.0-cp27-cp27mu-manylinux1_x86_64.whl", hash = "sha256:cab50b8c2250b46fe738c77dbd25ce017d5e6fb35d3407606e7a4180656a5a6a"},
    {file = "cffi-1.14.0-cp35-cp35m-macosx_10_9_x86_64.whl", hash = "sha256:001bf3242a1bb04d985d63e138230802c6c8d4db3668fb545fb5005ddf5bb5ff"},
    {file = "cffi-1.14.0-cp35-cp35m-manylinux1_i686.whl", hash = "sha256:e56c744aa6ff427a607763346e4170629caf7e48ead6921745986db3692f987f"},
    {file = "cffi-1.14.0-cp35-cp35m-manylinux1_x86_64.whl", hash = "sha256:b8c78301cefcf5fd914aad35d3c04c2b21ce8629b5e4f4e45ae6812e461910fa"},
    {file = "cffi-1.14.0-cp35-cp35m-win32.whl", hash = "sha256:8c0ffc886aea5df6a1762d0019e9cb05f825d0eec1f520c51be9d198701daee5"},
    {file = "cffi-1.14.0-cp35-cp35m-win_amd64.whl", hash = "sha256:8a6c688fefb4e1cd56feb6c511984a6c4f7ec7d2a1ff31a10254f3c817054ae4"},
    {file = "cffi-1.14.0-cp36-cp36m-macosx_10_9_x86_64.whl", hash = "sha256:95cd16d3dee553f882540c1ffe331d085c9e629499ceadfbda4d4fde635f4b7d"},
    {file = "cffi-1.14.0-cp36-cp36m-manylinux1_i686.whl", hash = "sha256:66e41db66b47d0d8672d8ed2708ba91b2f2524ece3dee48b5dfb36be8c2f21dc"},
    {file = "cffi-1.14.0-cp36-cp36m-manylinux1_x86_64.whl", hash = "sha256:028a579fc9aed3af38f4892bdcc7390508adabc30c6af4a6e4f611b0c680e6ac"},
    {file = "cffi-1.14.0-cp36-cp36m-win32.whl", hash = "sha256:cef128cb4d5e0b3493f058f10ce32365972c554572ff821e175dbc6f8ff6924f"},
    {file = "cffi-1.14.0-cp36-cp36m-win_amd64.whl", hash = "sha256:337d448e5a725bba2d8293c48d9353fc68d0e9e4088d62a9571def317797522b"},
    {file = "cffi-1.14.0-cp37-cp37m-macosx_10_9_x86_64.whl", hash = "sha256:e577934fc5f8779c554639376beeaa5657d54349096ef24abe8c74c5d9c117c3"},
    {file = "cffi-1.14.0-cp37-cp37m-manylinux1_i686.whl", hash = "sha256:62ae9af2d069ea2698bf536dcfe1e4eed9090211dbaafeeedf5cb6c41b352f66"},
    {file = "cffi-1.14.0-cp37-cp37m-manylinux1_x86_64.whl", hash = "sha256:14491a910663bf9f13ddf2bc8f60562d6bc5315c1f09c704937ef17293fb85b0"},
    {file = "cffi-1.14.0-cp37-cp37m-win32.whl", hash = "sha256:c43866529f2f06fe0edc6246eb4faa34f03fe88b64a0a9a942561c8e22f4b71f"},
    {file = "cffi-1.14.0-cp37-cp37m-win_amd64.whl", hash = "sha256:2089ed025da3919d2e75a4d963d008330c96751127dd6f73c8dc0c65041b4c26"},
    {file = "cffi-1.14.0-cp38-cp38-macosx_10_9_x86_64.whl", hash = "sha256:3b911c2dbd4f423b4c4fcca138cadde747abdb20d196c4a48708b8a2d32b16dd"},
    {file = "cffi-1.14.0-cp38-cp38-manylinux1_i686.whl", hash = "sha256:7e63cbcf2429a8dbfe48dcc2322d5f2220b77b2e17b7ba023d6166d84655da55"},
    {file = "cffi-1.14.0-cp38-cp38-manylinux1_x86_64.whl", hash = "sha256:3d311bcc4a41408cf5854f06ef2c5cab88f9fded37a3b95936c9879c1640d4c2"},
    {file = "cffi-1.14.0-cp38-cp38-win32.whl", hash = "sha256:675686925a9fb403edba0114db74e741d8181683dcf216be697d208857e04ca8"},
    {file = "cffi-1.14.0-cp38-cp38-win_amd64.whl", hash = "sha256:00789914be39dffba161cfc5be31b55775de5ba2235fe49aa28c148236c4e06b"},
    {file = "cffi-1.14.0.tar.gz", hash = "sha256:2d384f4a127a15ba701207f7639d94106693b6cd64173d6c8988e2c25f3ac2b6"},
]
chardet = [
    {file = "chardet-3.0.4-py2.py3-none-any.whl", hash = "sha256:fc323ffcaeaed0e0a02bf4d117757b98aed530d9ed4531e3e15460124c106691"},
    {file = "chardet-3.0.4.tar.gz", hash = "sha256:84ab92ed1c4d4f16916e05906b6b75a6c0fb5db821cc65e70cbd64a3e2a5eaae"},
]
click = [
    {file = "click-7.1.1-py2.py3-none-any.whl", hash = "sha256:e345d143d80bf5ee7534056164e5e112ea5e22716bbb1ce727941f4c8b471b9a"},
    {file = "click-7.1.1.tar.gz", hash = "sha256:8a18b4ea89d8820c5d0c7da8a64b2c324b4dabb695804dbfea19b9be9d88c0cc"},
]
colorama = [
    {file = "colorama-0.4.3-py2.py3-none-any.whl", hash = "sha256:7d73d2a99753107a36ac6b455ee49046802e59d9d076ef8e47b61499fa29afff"},
    {file = "colorama-0.4.3.tar.gz", hash = "sha256:e96da0d330793e2cb9485e9ddfd918d456036c7149416295932478192f4436a1"},
]
coverage = [
    {file = "coverage-5.0.3-cp27-cp27m-macosx_10_12_x86_64.whl", hash = "sha256:cc1109f54a14d940b8512ee9f1c3975c181bbb200306c6d8b87d93376538782f"},
    {file = "coverage-5.0.3-cp27-cp27m-macosx_10_13_intel.whl", hash = "sha256:be18f4ae5a9e46edae3f329de2191747966a34a3d93046dbdf897319923923bc"},
    {file = "coverage-5.0.3-cp27-cp27m-manylinux1_i686.whl", hash = "sha256:3230d1003eec018ad4a472d254991e34241e0bbd513e97a29727c7c2f637bd2a"},
    {file = "coverage-5.0.3-cp27-cp27m-manylinux1_x86_64.whl", hash = "sha256:e69215621707119c6baf99bda014a45b999d37602cb7043d943c76a59b05bf52"},
    {file = "coverage-5.0.3-cp27-cp27m-win32.whl", hash = "sha256:1daa3eceed220f9fdb80d5ff950dd95112cd27f70d004c7918ca6dfc6c47054c"},
    {file = "coverage-5.0.3-cp27-cp27m-win_amd64.whl", hash = "sha256:51bc7710b13a2ae0c726f69756cf7ffd4362f4ac36546e243136187cfcc8aa73"},
    {file = "coverage-5.0.3-cp27-cp27mu-manylinux1_i686.whl", hash = "sha256:9bea19ac2f08672636350f203db89382121c9c2ade85d945953ef3c8cf9d2a68"},
    {file = "coverage-5.0.3-cp27-cp27mu-manylinux1_x86_64.whl", hash = "sha256:5012d3b8d5a500834783689a5d2292fe06ec75dc86ee1ccdad04b6f5bf231691"},
    {file = "coverage-5.0.3-cp35-cp35m-macosx_10_12_x86_64.whl", hash = "sha256:d513cc3db248e566e07a0da99c230aca3556d9b09ed02f420664e2da97eac301"},
    {file = "coverage-5.0.3-cp35-cp35m-manylinux1_i686.whl", hash = "sha256:3dbb72eaeea5763676a1a1efd9b427a048c97c39ed92e13336e726117d0b72bf"},
    {file = "coverage-5.0.3-cp35-cp35m-manylinux1_x86_64.whl", hash = "sha256:15cf13a6896048d6d947bf7d222f36e4809ab926894beb748fc9caa14605d9c3"},
    {file = "coverage-5.0.3-cp35-cp35m-win32.whl", hash = "sha256:fca1669d464f0c9831fd10be2eef6b86f5ebd76c724d1e0706ebdff86bb4adf0"},
    {file = "coverage-5.0.3-cp35-cp35m-win_amd64.whl", hash = "sha256:1e44a022500d944d42f94df76727ba3fc0a5c0b672c358b61067abb88caee7a0"},
    {file = "coverage-5.0.3-cp36-cp36m-macosx_10_13_x86_64.whl", hash = "sha256:b26aaf69713e5674efbde4d728fb7124e429c9466aeaf5f4a7e9e699b12c9fe2"},
    {file = "coverage-5.0.3-cp36-cp36m-manylinux1_i686.whl", hash = "sha256:722e4557c8039aad9592c6a4213db75da08c2cd9945320220634f637251c3894"},
    {file = "coverage-5.0.3-cp36-cp36m-manylinux1_x86_64.whl", hash = "sha256:7afad9835e7a651d3551eab18cbc0fdb888f0a6136169fbef0662d9cdc9987cf"},
    {file = "coverage-5.0.3-cp36-cp36m-win32.whl", hash = "sha256:25dbf1110d70bab68a74b4b9d74f30e99b177cde3388e07cc7272f2168bd1477"},
    {file = "coverage-5.0.3-cp36-cp36m-win_amd64.whl", hash = "sha256:c312e57847db2526bc92b9bfa78266bfbaabac3fdcd751df4d062cd4c23e46dc"},
    {file = "coverage-5.0.3-cp37-cp37m-macosx_10_13_x86_64.whl", hash = "sha256:a8b8ac7876bc3598e43e2603f772d2353d9931709345ad6c1149009fd1bc81b8"},
    {file = "coverage-5.0.3-cp37-cp37m-manylinux1_i686.whl", hash = "sha256:527b4f316e6bf7755082a783726da20671a0cc388b786a64417780b90565b987"},
    {file = "coverage-5.0.3-cp37-cp37m-manylinux1_x86_64.whl", hash = "sha256:d649dc0bcace6fcdb446ae02b98798a856593b19b637c1b9af8edadf2b150bea"},
    {file = "coverage-5.0.3-cp37-cp37m-win32.whl", hash = "sha256:cd60f507c125ac0ad83f05803063bed27e50fa903b9c2cfee3f8a6867ca600fc"},
    {file = "coverage-5.0.3-cp37-cp37m-win_amd64.whl", hash = "sha256:c60097190fe9dc2b329a0eb03393e2e0829156a589bd732e70794c0dd804258e"},
    {file = "coverage-5.0.3-cp38-cp38-macosx_10_13_x86_64.whl", hash = "sha256:d7008a6796095a79544f4da1ee49418901961c97ca9e9d44904205ff7d6aa8cb"},
    {file = "coverage-5.0.3-cp38-cp38-manylinux1_i686.whl", hash = "sha256:ea9525e0fef2de9208250d6c5aeeee0138921057cd67fcef90fbed49c4d62d37"},
    {file = "coverage-5.0.3-cp38-cp38-manylinux1_x86_64.whl", hash = "sha256:c62a2143e1313944bf4a5ab34fd3b4be15367a02e9478b0ce800cb510e3bbb9d"},
    {file = "coverage-5.0.3-cp38-cp38m-win32.whl", hash = "sha256:b0840b45187699affd4c6588286d429cd79a99d509fe3de0f209594669bb0954"},
    {file = "coverage-5.0.3-cp38-cp38m-win_amd64.whl", hash = "sha256:76e2057e8ffba5472fd28a3a010431fd9e928885ff480cb278877c6e9943cc2e"},
    {file = "coverage-5.0.3-cp39-cp39m-win32.whl", hash = "sha256:b63dd43f455ba878e5e9f80ba4f748c0a2156dde6e0e6e690310e24d6e8caf40"},
    {file = "coverage-5.0.3-cp39-cp39m-win_amd64.whl", hash = "sha256:da93027835164b8223e8e5af2cf902a4c80ed93cb0909417234f4a9df3bcd9af"},
    {file = "coverage-5.0.3.tar.gz", hash = "sha256:77afca04240c40450c331fa796b3eab6f1e15c5ecf8bf2b8bee9706cd5452fef"},
]
cryptography = [
    {file = "cryptography-2.8-cp27-cp27m-macosx_10_6_intel.whl", hash = "sha256:fb81c17e0ebe3358486cd8cc3ad78adbae58af12fc2bf2bc0bb84e8090fa5ce8"},
    {file = "cryptography-2.8-cp27-cp27m-manylinux1_x86_64.whl", hash = "sha256:44ff04138935882fef7c686878e1c8fd80a723161ad6a98da31e14b7553170c2"},
    {file = "cryptography-2.8-cp27-cp27m-manylinux2010_x86_64.whl", hash = "sha256:369d2346db5934345787451504853ad9d342d7f721ae82d098083e1f49a582ad"},
    {file = "cryptography-2.8-cp27-cp27m-win32.whl", hash = "sha256:df6b4dca2e11865e6cfbfb708e800efb18370f5a46fd601d3755bc7f85b3a8a2"},
    {file = "cryptography-2.8-cp27-cp27m-win_amd64.whl", hash = "sha256:7f09806ed4fbea8f51585231ba742b58cbcfbfe823ea197d8c89a5e433c7e912"},
    {file = "cryptography-2.8-cp27-cp27mu-manylinux1_x86_64.whl", hash = "sha256:58363dbd966afb4f89b3b11dfb8ff200058fbc3b947507675c19ceb46104b48d"},
    {file = "cryptography-2.8-cp27-cp27mu-manylinux2010_x86_64.whl", hash = "sha256:6ec280fb24d27e3d97aa731e16207d58bd8ae94ef6eab97249a2afe4ba643d42"},
    {file = "cryptography-2.8-cp34-abi3-macosx_10_6_intel.whl", hash = "sha256:b43f53f29816ba1db8525f006fa6f49292e9b029554b3eb56a189a70f2a40879"},
    {file = "cryptography-2.8-cp34-abi3-manylinux1_x86_64.whl", hash = "sha256:7270a6c29199adc1297776937a05b59720e8a782531f1f122f2eb8467f9aab4d"},
    {file = "cryptography-2.8-cp34-abi3-manylinux2010_x86_64.whl", hash = "sha256:de96157ec73458a7f14e3d26f17f8128c959084931e8997b9e655a39c8fde9f9"},
    {file = "cryptography-2.8-cp34-cp34m-win32.whl", hash = "sha256:02079a6addc7b5140ba0825f542c0869ff4df9a69c360e339ecead5baefa843c"},
    {file = "cryptography-2.8-cp34-cp34m-win_amd64.whl", hash = "sha256:b0de590a8b0979649ebeef8bb9f54394d3a41f66c5584fff4220901739b6b2f0"},
    {file = "cryptography-2.8-cp35-cp35m-win32.whl", hash = "sha256:ecadccc7ba52193963c0475ac9f6fa28ac01e01349a2ca48509667ef41ffd2cf"},
    {file = "cryptography-2.8-cp35-cp35m-win_amd64.whl", hash = "sha256:90df0cc93e1f8d2fba8365fb59a858f51a11a394d64dbf3ef844f783844cc793"},
    {file = "cryptography-2.8-cp36-cp36m-win32.whl", hash = "sha256:1df22371fbf2004c6f64e927668734070a8953362cd8370ddd336774d6743595"},
    {file = "cryptography-2.8-cp36-cp36m-win_amd64.whl", hash = "sha256:a518c153a2b5ed6b8cc03f7ae79d5ffad7315ad4569b2d5333a13c38d64bd8d7"},
    {file = "cryptography-2.8-cp37-cp37m-win32.whl", hash = "sha256:4b1030728872c59687badcca1e225a9103440e467c17d6d1730ab3d2d64bfeff"},
    {file = "cryptography-2.8-cp37-cp37m-win_amd64.whl", hash = "sha256:d31402aad60ed889c7e57934a03477b572a03af7794fa8fb1780f21ea8f6551f"},
    {file = "cryptography-2.8-cp38-cp38-win32.whl", hash = "sha256:73fd30c57fa2d0a1d7a49c561c40c2f79c7d6c374cc7750e9ac7c99176f6428e"},
    {file = "cryptography-2.8-cp38-cp38-win_amd64.whl", hash = "sha256:971221ed40f058f5662a604bd1ae6e4521d84e6cad0b7b170564cc34169c8f13"},
    {file = "cryptography-2.8.tar.gz", hash = "sha256:3cda1f0ed8747339bbdf71b9f38ca74c7b592f24f65cdb3ab3765e4b02871651"},
]
databases = [
    {file = "databases-0.2.6.tar.gz", hash = "sha256:a04db1d158a91db7bd49db16e14266e8e6c7336f06f88c700147690683c769a3"},
]
decorator = [
    {file = "decorator-4.4.2-py2.py3-none-any.whl", hash = "sha256:41fa54c2a0cc4ba648be4fd43cff00aedf5b9465c9bf18d64325bc225f08f760"},
    {file = "decorator-4.4.2.tar.gz", hash = "sha256:e3a62f0520172440ca0dcc823749319382e377f37f140a0b99ef45fecb84bfe7"},
]
docopt = [
    {file = "docopt-0.6.2.tar.gz", hash = "sha256:49b3a825280bd66b3aa83585ef59c4a8c82f2c8a522dbe754a8bc8d08c85c491"},
]
docutils = [
    {file = "docutils-0.16-py2.py3-none-any.whl", hash = "sha256:0c5b78adfbf7762415433f5515cd5c9e762339e23369dbe8000d84a4bf4ab3af"},
    {file = "docutils-0.16.tar.gz", hash = "sha256:c2de3a60e9e7d07be26b7f2b00ca0309c207e06c100f9cc2a94931fc75a478fc"},
]
entrypoints = [
    {file = "entrypoints-0.3-py2.py3-none-any.whl", hash = "sha256:589f874b313739ad35be6e0cd7efde2a4e9b6fea91edcc34e58ecbb8dbe56d19"},
    {file = "entrypoints-0.3.tar.gz", hash = "sha256:c70dd71abe5a8c85e55e12c19bd91ccfeec11a6e99044204511f9ed547d48451"},
]
flake8 = [
    {file = "flake8-3.7.9-py2.py3-none-any.whl", hash = "sha256:49356e766643ad15072a789a20915d3c91dc89fd313ccd71802303fd67e4deca"},
    {file = "flake8-3.7.9.tar.gz", hash = "sha256:45681a117ecc81e870cbf1262835ae4af5e7a8b08e40b944a8a6e6b895914cfb"},
]
idna = [
    {file = "idna-2.9-py2.py3-none-any.whl", hash = "sha256:a068a21ceac8a4d63dbfd964670474107f541babbd2250d61922f029858365fa"},
    {file = "idna-2.9.tar.gz", hash = "sha256:7588d1c14ae4c77d74036e8c22ff447b26d0fde8f007354fd48a7814db15b7cb"},
]
imagesize = [
    {file = "imagesize-1.2.0-py2.py3-none-any.whl", hash = "sha256:6965f19a6a2039c7d48bca7dba2473069ff854c36ae6f19d2cde309d998228a1"},
    {file = "imagesize-1.2.0.tar.gz", hash = "sha256:b1f6b5a4eab1f73479a50fb79fcf729514a900c341d8503d62a62dbc4127a2b1"},
]
importlib-metadata = [
    {file = "importlib_metadata-1.5.0-py2.py3-none-any.whl", hash = "sha256:b97607a1a18a5100839aec1dc26a1ea17ee0d93b20b0f008d80a5a050afb200b"},
    {file = "importlib_metadata-1.5.0.tar.gz", hash = "sha256:06f5b3a99029c7134207dd882428a66992a9de2bef7c2b699b5641f9886c3302"},
]
ipython = [
    {file = "ipython-7.13.0-py3-none-any.whl", hash = "sha256:eb8d075de37f678424527b5ef6ea23f7b80240ca031c2dd6de5879d687a65333"},
    {file = "ipython-7.13.0.tar.gz", hash = "sha256:ca478e52ae1f88da0102360e57e528b92f3ae4316aabac80a2cd7f7ab2efb48a"},
]
ipython-genutils = [
    {file = "ipython_genutils-0.2.0-py2.py3-none-any.whl", hash = "sha256:72dd37233799e619666c9f639a9da83c34013a73e8bbc79a7a6348d93c61fab8"},
    {file = "ipython_genutils-0.2.0.tar.gz", hash = "sha256:eb2e116e75ecef9d4d228fdc66af54269afa26ab4463042e33785b887c628ba8"},
]
isort = [
    {file = "isort-4.3.21-py2.py3-none-any.whl", hash = "sha256:6e811fcb295968434526407adb8796944f1988c5b65e8139058f2014cbe100fd"},
    {file = "isort-4.3.21.tar.gz", hash = "sha256:54da7e92468955c4fceacd0c86bd0ec997b0e1ee80d97f67c35a78b719dccab1"},
]
jedi = [
    {file = "jedi-0.16.0-py2.py3-none-any.whl", hash = "sha256:b4f4052551025c6b0b0b193b29a6ff7bdb74c52450631206c262aef9f7159ad2"},
    {file = "jedi-0.16.0.tar.gz", hash = "sha256:d5c871cb9360b414f981e7072c52c33258d598305280fef91c6cae34739d65d5"},
]
jinja2 = [
    {file = "Jinja2-2.11.1-py2.py3-none-any.whl", hash = "sha256:b0eaf100007721b5c16c1fc1eecb87409464edc10469ddc9a22a27a99123be49"},
    {file = "Jinja2-2.11.1.tar.gz", hash = "sha256:93187ffbc7808079673ef52771baa950426fd664d3aad1d0fa3e95644360e250"},
]
markupsafe = [
    {file = "MarkupSafe-1.1.1-cp27-cp27m-macosx_10_6_intel.whl", hash = "sha256:09027a7803a62ca78792ad89403b1b7a73a01c8cb65909cd876f7fcebd79b161"},
    {file = "MarkupSafe-1.1.1-cp27-cp27m-manylinux1_i686.whl", hash = "sha256:e249096428b3ae81b08327a63a485ad0878de3fb939049038579ac0ef61e17e7"},
    {file = "MarkupSafe-1.1.1-cp27-cp27m-manylinux1_x86_64.whl", hash = "sha256:500d4957e52ddc3351cabf489e79c91c17f6e0899158447047588650b5e69183"},
    {file = "MarkupSafe-1.1.1-cp27-cp27m-win32.whl", hash = "sha256:b2051432115498d3562c084a49bba65d97cf251f5a331c64a12ee7e04dacc51b"},
    {file = "MarkupSafe-1.1.1-cp27-cp27m-win_amd64.whl", hash = "sha256:98c7086708b163d425c67c7a91bad6e466bb99d797aa64f965e9d25c12111a5e"},
    {file = "MarkupSafe-1.1.1-cp27-cp27mu-manylinux1_i686.whl", hash = "sha256:cd5df75523866410809ca100dc9681e301e3c27567cf498077e8551b6d20e42f"},
    {file = "MarkupSafe-1.1.1-cp27-cp27mu-manylinux1_x86_64.whl", hash = "sha256:43a55c2930bbc139570ac2452adf3d70cdbb3cfe5912c71cdce1c2c6bbd9c5d1"},
    {file = "MarkupSafe-1.1.1-cp34-cp34m-macosx_10_6_intel.whl", hash = "sha256:1027c282dad077d0bae18be6794e6b6b8c91d58ed8a8d89a89d59693b9131db5"},
    {file = "MarkupSafe-1.1.1-cp34-cp34m-manylinux1_i686.whl", hash = "sha256:62fe6c95e3ec8a7fad637b7f3d372c15ec1caa01ab47926cfdf7a75b40e0eac1"},
    {file = "MarkupSafe-1.1.1-cp34-cp34m-manylinux1_x86_64.whl", hash = "sha256:88e5fcfb52ee7b911e8bb6d6aa2fd21fbecc674eadd44118a9cc3863f938e735"},
    {file = "MarkupSafe-1.1.1-cp34-cp34m-win32.whl", hash = "sha256:ade5e387d2ad0d7ebf59146cc00c8044acbd863725f887353a10df825fc8ae21"},
    {file = "MarkupSafe-1.1.1-cp34-cp34m-win_amd64.whl", hash = "sha256:09c4b7f37d6c648cb13f9230d847adf22f8171b1ccc4d5682398e77f40309235"},
    {file = "MarkupSafe-1.1.1-cp35-cp35m-macosx_10_6_intel.whl", hash = "sha256:79855e1c5b8da654cf486b830bd42c06e8780cea587384cf6545b7d9ac013a0b"},
    {file = "MarkupSafe-1.1.1-cp35-cp35m-manylinux1_i686.whl", hash = "sha256:c8716a48d94b06bb3b2524c2b77e055fb313aeb4ea620c8dd03a105574ba704f"},
    {file = "MarkupSafe-1.1.1-cp35-cp35m-manylinux1_x86_64.whl", hash = "sha256:7c1699dfe0cf8ff607dbdcc1e9b9af1755371f92a68f706051cc8c37d447c905"},
    {file = "MarkupSafe-1.1.1-cp35-cp35m-win32.whl", hash = "sha256:6dd73240d2af64df90aa7c4e7481e23825ea70af4b4922f8ede5b9e35f78a3b1"},
    {file = "MarkupSafe-1.1.1-cp35-cp35m-win_amd64.whl", hash = "sha256:9add70b36c5666a2ed02b43b335fe19002ee5235efd4b8a89bfcf9005bebac0d"},
    {file = "MarkupSafe-1.1.1-cp36-cp36m-macosx_10_6_intel.whl", hash = "sha256:24982cc2533820871eba85ba648cd53d8623687ff11cbb805be4ff7b4c971aff"},
    {file = "MarkupSafe-1.1.1-cp36-cp36m-manylinux1_i686.whl", hash = "sha256:00bc623926325b26bb9605ae9eae8a215691f33cae5df11ca5424f06f2d1f473"},
    {file = "MarkupSafe-1.1.1-cp36-cp36m-manylinux1_x86_64.whl", hash = "sha256:717ba8fe3ae9cc0006d7c451f0bb265ee07739daf76355d06366154ee68d221e"},
    {file = "MarkupSafe-1.1.1-cp36-cp36m-win32.whl", hash = "sha256:535f6fc4d397c1563d08b88e485c3496cf5784e927af890fb3c3aac7f933ec66"},
    {file = "MarkupSafe-1.1.1-cp36-cp36m-win_amd64.whl", hash = "sha256:b1282f8c00509d99fef04d8ba936b156d419be841854fe901d8ae224c59f0be5"},
    {file = "MarkupSafe-1.1.1-cp37-cp37m-macosx_10_6_intel.whl", hash = "sha256:8defac2f2ccd6805ebf65f5eeb132adcf2ab57aa11fdf4c0dd5169a004710e7d"},
    {file = "MarkupSafe-1.1.1-cp37-cp37m-manylinux1_i686.whl", hash = "sha256:46c99d2de99945ec5cb54f23c8cd5689f6d7177305ebff350a58ce5f8de1669e"},
    {file = "MarkupSafe-1.1.1-cp37-cp37m-manylinux1_x86_64.whl", hash = "sha256:ba59edeaa2fc6114428f1637ffff42da1e311e29382d81b339c1817d37ec93c6"},
    {file = "MarkupSafe-1.1.1-cp37-cp37m-win32.whl", hash = "sha256:b00c1de48212e4cc9603895652c5c410df699856a2853135b3967591e4beebc2"},
    {file = "MarkupSafe-1.1.1-cp37-cp37m-win_amd64.whl", hash = "sha256:9bf40443012702a1d2070043cb6291650a0841ece432556f784f004937f0f32c"},
    {file = "MarkupSafe-1.1.1-cp38-cp38-macosx_10_9_x86_64.whl", hash = "sha256:6788b695d50a51edb699cb55e35487e430fa21f1ed838122d722e0ff0ac5ba15"},
    {file = "MarkupSafe-1.1.1-cp38-cp38-manylinux1_i686.whl", hash = "sha256:cdb132fc825c38e1aeec2c8aa9338310d29d337bebbd7baa06889d09a60a1fa2"},
    {file = "MarkupSafe-1.1.1-cp38-cp38-manylinux1_x86_64.whl", hash = "sha256:13d3144e1e340870b25e7b10b98d779608c02016d5184cfb9927a9f10c689f42"},
    {file = "MarkupSafe-1.1.1-cp38-cp38-win32.whl", hash = "sha256:596510de112c685489095da617b5bcbbac7dd6384aeebeda4df6025d0256a81b"},
    {file = "MarkupSafe-1.1.1-cp38-cp38-win_amd64.whl", hash = "sha256:e8313f01ba26fbbe36c7be1966a7b7424942f670f38e666995b88d012765b9be"},
    {file = "MarkupSafe-1.1.1.tar.gz", hash = "sha256:29872e92839765e546828bb7754a68c418d927cd064fd4708fab9fe9c8bb116b"},
]
marshmallow = [
    {file = "marshmallow-3.5.1-py2.py3-none-any.whl", hash = "sha256:ac2e13b30165501b7d41fc0371b8df35944f5849769d136f20e2c5f6cdc6e665"},
    {file = "marshmallow-3.5.1.tar.gz", hash = "sha256:90854221bbb1498d003a0c3cc9d8390259137551917961c8b5258c64026b2f85"},
]
mccabe = [
    {file = "mccabe-0.6.1-py2.py3-none-any.whl", hash = "sha256:ab8a6258860da4b6677da4bd2fe5dc2c659cff31b3ee4f7f5d64e79735b80d42"},
    {file = "mccabe-0.6.1.tar.gz", hash = "sha256:dd8d182285a0fe56bace7f45b5e7d1a6ebcbf524e8f3bd87eb0f125271b8831f"},
]
more-itertools = [
    {file = "more-itertools-8.2.0.tar.gz", hash = "sha256:b1ddb932186d8a6ac451e1d95844b382f55e12686d51ca0c68b6f61f2ab7a507"},
    {file = "more_itertools-8.2.0-py3-none-any.whl", hash = "sha256:5dd8bcf33e5f9513ffa06d5ad33d78f31e1931ac9a18f33d37e77a180d393a7c"},
]
mypy = [
    {file = "mypy-0.761-cp35-cp35m-macosx_10_6_x86_64.whl", hash = "sha256:7f672d02fffcbace4db2b05369142e0506cdcde20cea0e07c7c2171c4fd11dd6"},
    {file = "mypy-0.761-cp35-cp35m-manylinux1_x86_64.whl", hash = "sha256:87c556fb85d709dacd4b4cb6167eecc5bbb4f0a9864b69136a0d4640fdc76a36"},
    {file = "mypy-0.761-cp35-cp35m-win_amd64.whl", hash = "sha256:c6d27bd20c3ba60d5b02f20bd28e20091d6286a699174dfad515636cb09b5a72"},
    {file = "mypy-0.761-cp36-cp36m-macosx_10_6_x86_64.whl", hash = "sha256:4b9365ade157794cef9685791032521233729cb00ce76b0ddc78749abea463d2"},
    {file = "mypy-0.761-cp36-cp36m-manylinux1_x86_64.whl", hash = "sha256:634aef60b4ff0f650d3e59d4374626ca6153fcaff96ec075b215b568e6ee3cb0"},
    {file = "mypy-0.761-cp36-cp36m-win_amd64.whl", hash = "sha256:53ea810ae3f83f9c9b452582261ea859828a9ed666f2e1ca840300b69322c474"},
    {file = "mypy-0.761-cp37-cp37m-macosx_10_6_x86_64.whl", hash = "sha256:0a9a45157e532da06fe56adcfef8a74629566b607fa2c1ac0122d1ff995c748a"},
    {file = "mypy-0.761-cp37-cp37m-manylinux1_x86_64.whl", hash = "sha256:7eadc91af8270455e0d73565b8964da1642fe226665dd5c9560067cd64d56749"},
    {file = "mypy-0.761-cp37-cp37m-win_amd64.whl", hash = "sha256:e2bb577d10d09a2d8822a042a23b8d62bc3b269667c9eb8e60a6edfa000211b1"},
    {file = "mypy-0.761-cp38-cp38-macosx_10_9_x86_64.whl", hash = "sha256:2c35cae79ceb20d47facfad51f952df16c2ae9f45db6cb38405a3da1cf8fc0a7"},
    {file = "mypy-0.761-cp38-cp38-manylinux1_x86_64.whl", hash = "sha256:f97a605d7c8bc2c6d1172c2f0d5a65b24142e11a58de689046e62c2d632ca8c1"},
    {file = "mypy-0.761-cp38-cp38-win_amd64.whl", hash = "sha256:a6bd44efee4dc8c3324c13785a9dc3519b3ee3a92cada42d2b57762b7053b49b"},
    {file = "mypy-0.761-py3-none-any.whl", hash = "sha256:7e396ce53cacd5596ff6d191b47ab0ea18f8e0ec04e15d69728d530e86d4c217"},
    {file = "mypy-0.761.tar.gz", hash = "sha256:85baab8d74ec601e86134afe2bcccd87820f79d2f8d5798c889507d1088287bf"},
]
mypy-extensions = [
    {file = "mypy_extensions-0.4.3-py2.py3-none-any.whl", hash = "sha256:090fedd75945a69ae91ce1303b5824f428daf5a028d2f6ab8a299250a846f15d"},
    {file = "mypy_extensions-0.4.3.tar.gz", hash = "sha256:2d82818f5bb3e369420cb3c4060a7970edba416647068eb4c5343488a6c604a8"},
]
packaging = [
    {file = "packaging-20.3-py2.py3-none-any.whl", hash = "sha256:82f77b9bee21c1bafbf35a84905d604d5d1223801d639cf3ed140bd651c08752"},
    {file = "packaging-20.3.tar.gz", hash = "sha256:3c292b474fda1671ec57d46d739d072bfd495a4f51ad01a055121d81e952b7a3"},
]
parso = [
    {file = "parso-0.6.2-py2.py3-none-any.whl", hash = "sha256:8515fc12cfca6ee3aa59138741fc5624d62340c97e401c74875769948d4f2995"},
    {file = "parso-0.6.2.tar.gz", hash = "sha256:0c5659e0c6eba20636f99a04f469798dca8da279645ce5c387315b2c23912157"},
]
pathspec = [
    {file = "pathspec-0.7.0-py2.py3-none-any.whl", hash = "sha256:163b0632d4e31cef212976cf57b43d9fd6b0bac6e67c26015d611a647d5e7424"},
    {file = "pathspec-0.7.0.tar.gz", hash = "sha256:562aa70af2e0d434367d9790ad37aed893de47f1693e4201fd1d3dca15d19b96"},
]
pathtools = [
    {file = "pathtools-0.1.2.tar.gz", hash = "sha256:7c35c5421a39bb82e58018febd90e3b6e5db34c5443aaaf742b3f33d4655f1c0"},
]
pexpect = [
    {file = "pexpect-4.8.0-py2.py3-none-any.whl", hash = "sha256:0b48a55dcb3c05f3329815901ea4fc1537514d6ba867a152b581d69ae3710937"},
    {file = "pexpect-4.8.0.tar.gz", hash = "sha256:fc65a43959d153d0114afe13997d439c22823a27cefceb5ff35c2178c6784c0c"},
]
pickleshare = [
    {file = "pickleshare-0.7.5-py2.py3-none-any.whl", hash = "sha256:9649af414d74d4df115d5d718f82acb59c9d418196b7b4290ed47a12ce62df56"},
    {file = "pickleshare-0.7.5.tar.gz", hash = "sha256:87683d47965c1da65cdacaf31c8441d12b8044cdec9aca500cd78fc2c683afca"},
]
pluggy = [
    {file = "pluggy-0.13.1-py2.py3-none-any.whl", hash = "sha256:966c145cd83c96502c3c3868f50408687b38434af77734af1e9ca461a4081d2d"},
    {file = "pluggy-0.13.1.tar.gz", hash = "sha256:15b2acde666561e1298d71b523007ed7364de07029219b604cf808bfa1c765b0"},
]
prompt-toolkit = [
    {file = "prompt_toolkit-3.0.4-py3-none-any.whl", hash = "sha256:859e1b205b6cf6a51fa57fa34202e45365cf58f8338f0ee9f4e84a4165b37d5b"},
    {file = "prompt_toolkit-3.0.4.tar.gz", hash = "sha256:ebe6b1b08c888b84c50d7f93dee21a09af39860144ff6130aadbd61ae8d29783"},
]
psycopg2-binary = [
    {file = "psycopg2-binary-2.8.4.tar.gz", hash = "sha256:3a2522b1d9178575acee4adf8fd9f979f9c0449b00b4164bb63c3475ea6528ed"},
    {file = "psycopg2_binary-2.8.4-cp27-cp27m-macosx_10_6_intel.macosx_10_9_intel.macosx_10_9_x86_64.macosx_10_10_intel.macosx_10_10_x86_64.whl", hash = "sha256:890167d5091279a27e2505ff0e1fb273f8c48c41d35c5b92adbf4af80e6b2ed6"},
    {file = "psycopg2_binary-2.8.4-cp27-cp27m-manylinux1_i686.whl", hash = "sha256:dbc5cd56fff1a6152ca59445178652756f4e509f672e49ccdf3d79c1043113a4"},
    {file = "psycopg2_binary-2.8.4-cp27-cp27m-manylinux1_x86_64.whl", hash = "sha256:7f42a8490c4fe854325504ce7a6e4796b207960dabb2cbafe3c3959cb00d1d7e"},
    {file = "psycopg2_binary-2.8.4-cp27-cp27m-win32.whl", hash = "sha256:8578d6b8192e4c805e85f187bc530d0f52ba86c39172e61cd51f68fddd648103"},
    {file = "psycopg2_binary-2.8.4-cp27-cp27m-win_amd64.whl", hash = "sha256:5dd90c5438b4f935c9d01fcbad3620253da89d19c1f5fca9158646407ed7df35"},
    {file = "psycopg2_binary-2.8.4-cp27-cp27mu-manylinux1_i686.whl", hash = "sha256:9aadff9032e967865f9778485571e93908d27dab21d0fdfdec0ca779bb6f8ad9"},
    {file = "psycopg2_binary-2.8.4-cp27-cp27mu-manylinux1_x86_64.whl", hash = "sha256:659c815b5b8e2a55193ede2795c1e2349b8011497310bb936da7d4745652823b"},
    {file = "psycopg2_binary-2.8.4-cp34-cp34m-manylinux1_i686.whl", hash = "sha256:2166e770cb98f02ed5ee2b0b569d40db26788e0bf2ec3ae1a0d864ea6f1d8309"},
    {file = "psycopg2_binary-2.8.4-cp34-cp34m-manylinux1_x86_64.whl", hash = "sha256:7e6e3c52e6732c219c07bd97fff6c088f8df4dae3b79752ee3a817e6f32e177e"},
    {file = "psycopg2_binary-2.8.4-cp34-cp34m-win32.whl", hash = "sha256:040234f8a4a8dfd692662a8308d78f63f31a97e1c42d2480e5e6810c48966a29"},
    {file = "psycopg2_binary-2.8.4-cp34-cp34m-win_amd64.whl", hash = "sha256:69b13fdf12878b10dc6003acc8d0abf3ad93e79813fd5f3812497c1c9fb9be49"},
    {file = "psycopg2_binary-2.8.4-cp35-cp35m-macosx_10_6_intel.macosx_10_9_intel.macosx_10_9_x86_64.macosx_10_10_intel.macosx_10_10_x86_64.whl", hash = "sha256:19dc39616850342a2a6db70559af55b22955f86667b5f652f40c0e99253d9881"},
    {file = "psycopg2_binary-2.8.4-cp35-cp35m-manylinux1_i686.whl", hash = "sha256:9f24f383a298a0c0f9b3113b982e21751a8ecde6615494a3f1470eb4a9d70e9e"},
    {file = "psycopg2_binary-2.8.4-cp35-cp35m-manylinux1_x86_64.whl", hash = "sha256:eaed1c65f461a959284649e37b5051224f4db6ebdc84e40b5e65f2986f101a08"},
    {file = "psycopg2_binary-2.8.4-cp35-cp35m-win32.whl", hash = "sha256:4c6717962247445b4f9e21c962ea61d2e884fc17df5ddf5e35863b016f8a1f03"},
    {file = "psycopg2_binary-2.8.4-cp35-cp35m-win_amd64.whl", hash = "sha256:84156313f258eafff716b2961644a4483a9be44a5d43551d554844d15d4d224e"},
    {file = "psycopg2_binary-2.8.4-cp36-cp36m-macosx_10_6_intel.macosx_10_9_intel.macosx_10_9_x86_64.macosx_10_10_intel.macosx_10_10_x86_64.whl", hash = "sha256:3b5deaa3ee7180585a296af33e14c9b18c218d148e735c7accf78130765a47e3"},
    {file = "psycopg2_binary-2.8.4-cp36-cp36m-manylinux1_i686.whl", hash = "sha256:5057669b6a66aa9ca118a2a860159f0ee3acf837eda937bdd2a64f3431361a2d"},
    {file = "psycopg2_binary-2.8.4-cp36-cp36m-manylinux1_x86_64.whl", hash = "sha256:afd96845e12638d2c44d213d4810a08f4dc4a563f9a98204b7428e567014b1cd"},
    {file = "psycopg2_binary-2.8.4-cp36-cp36m-win32.whl", hash = "sha256:a73021b44813b5c84eda4a3af5826dd72356a900bac9bd9dd1f0f81ee1c22c2f"},
    {file = "psycopg2_binary-2.8.4-cp36-cp36m-win_amd64.whl", hash = "sha256:407af6d7e46593415f216c7f56ba087a9a42bd6dc2ecb86028760aa45b802bd7"},
    {file = "psycopg2_binary-2.8.4-cp37-cp37m-macosx_10_6_intel.macosx_10_9_intel.macosx_10_9_x86_64.macosx_10_10_intel.macosx_10_10_x86_64.whl", hash = "sha256:3aa773580f85a28ffdf6f862e59cb5a3cc7ef6885121f2de3fca8d6ada4dbf3b"},
    {file = "psycopg2_binary-2.8.4-cp37-cp37m-manylinux1_i686.whl", hash = "sha256:eac8a3499754790187bb00574ab980df13e754777d346f85e0ff6df929bcd964"},
    {file = "psycopg2_binary-2.8.4-cp37-cp37m-manylinux1_x86_64.whl", hash = "sha256:7a1cb80e35e1ccea3e11a48afe65d38744a0e0bde88795cc56a4d05b6e4f9d70"},
    {file = "psycopg2_binary-2.8.4-cp37-cp37m-win32.whl", hash = "sha256:086f7e89ec85a6704db51f68f0dcae432eff9300809723a6e8782c41c2f48e03"},
    {file = "psycopg2_binary-2.8.4-cp37-cp37m-win_amd64.whl", hash = "sha256:b73ddf033d8cd4cc9dfed6324b1ad2a89ba52c410ef6877998422fcb9c23e3a8"},
    {file = "psycopg2_binary-2.8.4-cp38-cp38-macosx_10_9_x86_64.macosx_10_9_intel.macosx_10_10_intel.macosx_10_10_x86_64.whl", hash = "sha256:4c3c09fb674401f630626310bcaf6cd6285daf0d5e4c26d6e55ca26a2734e39b"},
    {file = "psycopg2_binary-2.8.4-cp38-cp38-manylinux1_i686.whl", hash = "sha256:18ca813fdb17bc1db73fe61b196b05dd1ca2165b884dd5ec5568877cabf9b039"},
    {file = "psycopg2_binary-2.8.4-cp38-cp38-manylinux1_x86_64.whl", hash = "sha256:50446fae5681fc99f87e505d4e77c9407e683ab60c555ec302f9ac9bffa61103"},
    {file = "psycopg2_binary-2.8.4-cp38-cp38-win32.whl", hash = "sha256:98e10634792ac0e9e7a92a76b4991b44c2325d3e7798270a808407355e7bb0a1"},
    {file = "psycopg2_binary-2.8.4-cp38-cp38-win_amd64.whl", hash = "sha256:b8f490f5fad1767a1331df1259763b3bad7d7af12a75b950c2843ba319b2415f"},
]
ptyprocess = [
    {file = "ptyprocess-0.6.0-py2.py3-none-any.whl", hash = "sha256:d7cc528d76e76342423ca640335bd3633420dc1366f258cb31d05e865ef5ca1f"},
    {file = "ptyprocess-0.6.0.tar.gz", hash = "sha256:923f299cc5ad920c68f2bc0bc98b75b9f838b93b599941a6b63ddbc2476394c0"},
]
py = [
    {file = "py-1.8.1-py2.py3-none-any.whl", hash = "sha256:c20fdd83a5dbc0af9efd622bee9a5564e278f6380fffcacc43ba6f43db2813b0"},
    {file = "py-1.8.1.tar.gz", hash = "sha256:5e27081401262157467ad6e7f851b7aa402c5852dbcb3dae06768434de5752aa"},
]
pycodestyle = [
    {file = "pycodestyle-2.5.0-py2.py3-none-any.whl", hash = "sha256:95a2219d12372f05704562a14ec30bc76b05a5b297b21a5dfe3f6fac3491ae56"},
    {file = "pycodestyle-2.5.0.tar.gz", hash = "sha256:e40a936c9a450ad81df37f549d676d127b1b66000a6c500caa2b085bc0ca976c"},
]
pycparser = [
    {file = "pycparser-2.20-py2.py3-none-any.whl", hash = "sha256:7582ad22678f0fcd81102833f60ef8d0e57288b6b5fb00323d101be910e35705"},
    {file = "pycparser-2.20.tar.gz", hash = "sha256:2d475327684562c3a96cc71adf7dc8c4f0565175cf86b6d7a404ff4c771f15f0"},
]
pyflakes = [
    {file = "pyflakes-2.1.1-py2.py3-none-any.whl", hash = "sha256:17dbeb2e3f4d772725c777fabc446d5634d1038f234e77343108ce445ea69ce0"},
    {file = "pyflakes-2.1.1.tar.gz", hash = "sha256:d976835886f8c5b31d47970ed689944a0262b5f3afa00a5a7b4dc81e5449f8a2"},
]
pygments = [
    {file = "Pygments-2.6.1-py3-none-any.whl", hash = "sha256:ff7a40b4860b727ab48fad6360eb351cc1b33cbf9b15a0f689ca5353e9463324"},
    {file = "Pygments-2.6.1.tar.gz", hash = "sha256:647344a061c249a3b74e230c739f434d7ea4d8b1d5f3721bc0f3558049b38f44"},
]
pymysql = [
    {file = "PyMySQL-0.9.2-py2.py3-none-any.whl", hash = "sha256:95f057328357e0e13a30e67857a8c694878b0175797a9a203ee7adbfb9b1ec5f"},
    {file = "PyMySQL-0.9.2.tar.gz", hash = "sha256:9ec760cbb251c158c19d6c88c17ca00a8632bac713890e465b2be01fdc30713f"},
]
pyparsing = [
    {file = "pyparsing-2.4.6-py2.py3-none-any.whl", hash = "sha256:c342dccb5250c08d45fd6f8b4a559613ca603b57498511740e65cd11a2e7dcec"},
    {file = "pyparsing-2.4.6.tar.gz", hash = "sha256:4c830582a84fb022400b85429791bc551f1f4871c33f23e44f353119e92f969f"},
]
pytest = [
    {file = "pytest-5.4.1-py3-none-any.whl", hash = "sha256:0e5b30f5cb04e887b91b1ee519fa3d89049595f428c1db76e73bd7f17b09b172"},
    {file = "pytest-5.4.1.tar.gz", hash = "sha256:84dde37075b8805f3d1f392cc47e38a0e59518fb46a431cfdaf7cf1ce805f970"},
]
pytest-asyncio = [
    {file = "pytest-asyncio-0.10.0.tar.gz", hash = "sha256:9fac5100fd716cbecf6ef89233e8590a4ad61d729d1732e0a96b84182df1daaf"},
    {file = "pytest_asyncio-0.10.0-py3-none-any.whl", hash = "sha256:d734718e25cfc32d2bf78d346e99d33724deeba774cc4afdf491530c6184b63b"},
]
pytest-cov = [
    {file = "pytest-cov-2.8.1.tar.gz", hash = "sha256:cc6742d8bac45070217169f5f72ceee1e0e55b0221f54bcf24845972d3a47f2b"},
    {file = "pytest_cov-2.8.1-py2.py3-none-any.whl", hash = "sha256:cdbdef4f870408ebdbfeb44e63e07eb18bb4619fae852f6e760645fa36172626"},
]
pytest-sugar = [
    {file = "pytest-sugar-0.9.2.tar.gz", hash = "sha256:fcd87a74b2bce5386d244b49ad60549bfbc4602527797fac167da147983f58ab"},
    {file = "pytest_sugar-0.9.2-py2.py3-none-any.whl", hash = "sha256:26cf8289fe10880cbbc130bd77398c4e6a8b936d8393b116a5c16121d95ab283"},
]
pytest-watch = [
    {file = "pytest-watch-4.2.0.tar.gz", hash = "sha256:06136f03d5b361718b8d0d234042f7b2f203910d8568f63df2f866b547b3d4b9"},
]
pytz = [
    {file = "pytz-2019.3-py2.py3-none-any.whl", hash = "sha256:1c557d7d0e871de1f5ccd5833f60fb2550652da6be2693c1e02300743d21500d"},
    {file = "pytz-2019.3.tar.gz", hash = "sha256:b02c06db6cf09c12dd25137e563b31700d3b80fcc4ad23abb7a315f2789819be"},
]
regex = [
    {file = "regex-2020.2.20-cp27-cp27m-win32.whl", hash = "sha256:99272d6b6a68c7ae4391908fc15f6b8c9a6c345a46b632d7fdb7ef6c883a2bbb"},
    {file = "regex-2020.2.20-cp27-cp27m-win_amd64.whl", hash = "sha256:974535648f31c2b712a6b2595969f8ab370834080e00ab24e5dbb9d19b8bfb74"},
    {file = "regex-2020.2.20-cp36-cp36m-manylinux1_i686.whl", hash = "sha256:5de40649d4f88a15c9489ed37f88f053c15400257eeb18425ac7ed0a4e119400"},
    {file = "regex-2020.2.20-cp36-cp36m-manylinux1_x86_64.whl", hash = "sha256:82469a0c1330a4beb3d42568f82dffa32226ced006e0b063719468dcd40ffdf0"},
    {file = "regex-2020.2.20-cp36-cp36m-manylinux2010_i686.whl", hash = "sha256:d58a4fa7910102500722defbde6e2816b0372a4fcc85c7e239323767c74f5cbc"},
    {file = "regex-2020.2.20-cp36-cp36m-manylinux2010_x86_64.whl", hash = "sha256:f1ac2dc65105a53c1c2d72b1d3e98c2464a133b4067a51a3d2477b28449709a0"},
    {file = "regex-2020.2.20-cp36-cp36m-win32.whl", hash = "sha256:8c2b7fa4d72781577ac45ab658da44c7518e6d96e2a50d04ecb0fd8f28b21d69"},
    {file = "regex-2020.2.20-cp36-cp36m-win_amd64.whl", hash = "sha256:269f0c5ff23639316b29f31df199f401e4cb87529eafff0c76828071635d417b"},
    {file = "regex-2020.2.20-cp37-cp37m-manylinux1_i686.whl", hash = "sha256:bed7986547ce54d230fd8721aba6fd19459cdc6d315497b98686d0416efaff4e"},
    {file = "regex-2020.2.20-cp37-cp37m-manylinux1_x86_64.whl", hash = "sha256:046e83a8b160aff37e7034139a336b660b01dbfe58706f9d73f5cdc6b3460242"},
    {file = "regex-2020.2.20-cp37-cp37m-manylinux2010_i686.whl", hash = "sha256:b33ebcd0222c1d77e61dbcd04a9fd139359bded86803063d3d2d197b796c63ce"},
    {file = "regex-2020.2.20-cp37-cp37m-manylinux2010_x86_64.whl", hash = "sha256:bba52d72e16a554d1894a0cc74041da50eea99a8483e591a9edf1025a66843ab"},
    {file = "regex-2020.2.20-cp37-cp37m-win32.whl", hash = "sha256:01b2d70cbaed11f72e57c1cfbaca71b02e3b98f739ce33f5f26f71859ad90431"},
    {file = "regex-2020.2.20-cp37-cp37m-win_amd64.whl", hash = "sha256:113309e819634f499d0006f6200700c8209a2a8bf6bd1bdc863a4d9d6776a5d1"},
    {file = "regex-2020.2.20-cp38-cp38-manylinux1_i686.whl", hash = "sha256:25f4ce26b68425b80a233ce7b6218743c71cf7297dbe02feab1d711a2bf90045"},
    {file = "regex-2020.2.20-cp38-cp38-manylinux1_x86_64.whl", hash = "sha256:9b64a4cc825ec4df262050c17e18f60252cdd94742b4ba1286bcfe481f1c0f26"},
    {file = "regex-2020.2.20-cp38-cp38-manylinux2010_i686.whl", hash = "sha256:9ff16d994309b26a1cdf666a6309c1ef51ad4f72f99d3392bcd7b7139577a1f2"},
    {file = "regex-2020.2.20-cp38-cp38-manylinux2010_x86_64.whl", hash = "sha256:c7f58a0e0e13fb44623b65b01052dae8e820ed9b8b654bb6296bc9c41f571b70"},
    {file = "regex-2020.2.20-cp38-cp38-win32.whl", hash = "sha256:200539b5124bc4721247a823a47d116a7a23e62cc6695744e3eb5454a8888e6d"},
    {file = "regex-2020.2.20-cp38-cp38-win_amd64.whl", hash = "sha256:7f78f963e62a61e294adb6ff5db901b629ef78cb2a1cfce3cf4eeba80c1c67aa"},
    {file = "regex-2020.2.20.tar.gz", hash = "sha256:9e9624440d754733eddbcd4614378c18713d2d9d0dc647cf9c72f64e39671be5"},
]
requests = [
    {file = "requests-2.23.0-py2.py3-none-any.whl", hash = "sha256:43999036bfa82904b6af1d99e4882b560e5e2c68e5c4b0aa03b655f3d7d73fee"},
    {file = "requests-2.23.0.tar.gz", hash = "sha256:b3f43d496c6daba4493e7c431722aeb7dbc6288f52a6e04e7b6023b0247817e6"},
]
six = [
    {file = "six-1.14.0-py2.py3-none-any.whl", hash = "sha256:8f3cd2e254d8f793e7f3d6d9df77b92252b52637291d0f0da013c76ea2724b6c"},
    {file = "six-1.14.0.tar.gz", hash = "sha256:236bdbdce46e6e6a3d61a337c0f8b763ca1e8717c03b369e87a7ec7ce1319c0a"},
]
snowballstemmer = [
    {file = "snowballstemmer-2.0.0-py2.py3-none-any.whl", hash = "sha256:209f257d7533fdb3cb73bdbd24f436239ca3b2fa67d56f6ff88e86be08cc5ef0"},
    {file = "snowballstemmer-2.0.0.tar.gz", hash = "sha256:df3bac3df4c2c01363f3dd2cfa78cce2840a79b9f1c2d2de9ce8d31683992f52"},
]
sphinx = [
    {file = "Sphinx-2.4.4-py3-none-any.whl", hash = "sha256:fc312670b56cb54920d6cc2ced455a22a547910de10b3142276495ced49231cb"},
    {file = "Sphinx-2.4.4.tar.gz", hash = "sha256:b4c750d546ab6d7e05bdff6ac24db8ae3e8b8253a3569b754e445110a0a12b66"},
]
sphinxcontrib-applehelp = [
    {file = "sphinxcontrib-applehelp-1.0.2.tar.gz", hash = "sha256:a072735ec80e7675e3f432fcae8610ecf509c5f1869d17e2eecff44389cdbc58"},
    {file = "sphinxcontrib_applehelp-1.0.2-py2.py3-none-any.whl", hash = "sha256:806111e5e962be97c29ec4c1e7fe277bfd19e9652fb1a4392105b43e01af885a"},
]
sphinxcontrib-devhelp = [
    {file = "sphinxcontrib-devhelp-1.0.2.tar.gz", hash = "sha256:ff7f1afa7b9642e7060379360a67e9c41e8f3121f2ce9164266f61b9f4b338e4"},
    {file = "sphinxcontrib_devhelp-1.0.2-py2.py3-none-any.whl", hash = "sha256:8165223f9a335cc1af7ffe1ed31d2871f325254c0423bc0c4c7cd1c1e4734a2e"},
]
sphinxcontrib-htmlhelp = [
    {file = "sphinxcontrib-htmlhelp-1.0.3.tar.gz", hash = "sha256:e8f5bb7e31b2dbb25b9cc435c8ab7a79787ebf7f906155729338f3156d93659b"},
    {file = "sphinxcontrib_htmlhelp-1.0.3-py2.py3-none-any.whl", hash = "sha256:3c0bc24a2c41e340ac37c85ced6dafc879ab485c095b1d65d2461ac2f7cca86f"},
]
sphinxcontrib-jsmath = [
    {file = "sphinxcontrib-jsmath-1.0.1.tar.gz", hash = "sha256:a9925e4a4587247ed2191a22df5f6970656cb8ca2bd6284309578f2153e0c4b8"},
    {file = "sphinxcontrib_jsmath-1.0.1-py2.py3-none-any.whl", hash = "sha256:2ec2eaebfb78f3f2078e73666b1415417a116cc848b72e5172e596c871103178"},
]
sphinxcontrib-qthelp = [
    {file = "sphinxcontrib-qthelp-1.0.3.tar.gz", hash = "sha256:4c33767ee058b70dba89a6fc5c1892c0d57a54be67ddd3e7875a18d14cba5a72"},
    {file = "sphinxcontrib_qthelp-1.0.3-py2.py3-none-any.whl", hash = "sha256:bd9fc24bcb748a8d51fd4ecaade681350aa63009a347a8c14e637895444dfab6"},
]
sphinxcontrib-serializinghtml = [
    {file = "sphinxcontrib-serializinghtml-1.1.4.tar.gz", hash = "sha256:eaa0eccc86e982a9b939b2b82d12cc5d013385ba5eadcc7e4fed23f4405f77bc"},
    {file = "sphinxcontrib_serializinghtml-1.1.4-py2.py3-none-any.whl", hash = "sha256:f242a81d423f59617a8e5cf16f5d4d74e28ee9a66f9e5b637a18082991db5a9a"},
]
sqlalchemy = [
    {file = "SQLAlchemy-1.3.15.tar.gz", hash = "sha256:c4cca4aed606297afbe90d4306b49ad3a4cd36feb3f87e4bfd655c57fd9ef445"},
]
sqlalchemy-utils = [
    {file = "SQLAlchemy-Utils-0.36.2.tar.gz", hash = "sha256:7b6601b1d4c19dcdcd9fb0a6c39bc2a2cabf29ca47d137c8b6216d1055cc5547"},
]
termcolor = [
    {file = "termcolor-1.1.0.tar.gz", hash = "sha256:1d6d69ce66211143803fbc56652b41d73b4a400a2891d7bf7a1cdf4c02de613b"},
]
toml = [
    {file = "toml-0.10.0-py2.7.egg", hash = "sha256:f1db651f9657708513243e61e6cc67d101a39bad662eaa9b5546f789338e07a3"},
    {file = "toml-0.10.0-py2.py3-none-any.whl", hash = "sha256:235682dd292d5899d361a811df37e04a8828a5b1da3115886b73cf81ebc9100e"},
    {file = "toml-0.10.0.tar.gz", hash = "sha256:229f81c57791a41d65e399fc06bf0848bab550a9dfd5ed66df18ce5f05e73d5c"},
]
traitlets = [
    {file = "traitlets-4.3.3-py2.py3-none-any.whl", hash = "sha256:70b4c6a1d9019d7b4f6846832288f86998aa3b9207c6821f3578a6a6a467fe44"},
    {file = "traitlets-4.3.3.tar.gz", hash = "sha256:d023ee369ddd2763310e4c3eae1ff649689440d4ae59d7485eb4cfbbe3e359f7"},
]
typed-ast = [
    {file = "typed_ast-1.4.1-cp35-cp35m-manylinux1_i686.whl", hash = "sha256:73d785a950fc82dd2a25897d525d003f6378d1cb23ab305578394694202a58c3"},
    {file = "typed_ast-1.4.1-cp35-cp35m-manylinux1_x86_64.whl", hash = "sha256:aaee9905aee35ba5905cfb3c62f3e83b3bec7b39413f0a7f19be4e547ea01ebb"},
    {file = "typed_ast-1.4.1-cp35-cp35m-win32.whl", hash = "sha256:0c2c07682d61a629b68433afb159376e24e5b2fd4641d35424e462169c0a7919"},
    {file = "typed_ast-1.4.1-cp35-cp35m-win_amd64.whl", hash = "sha256:4083861b0aa07990b619bd7ddc365eb7fa4b817e99cf5f8d9cf21a42780f6e01"},
    {file = "typed_ast-1.4.1-cp36-cp36m-macosx_10_9_x86_64.whl", hash = "sha256:269151951236b0f9a6f04015a9004084a5ab0d5f19b57de779f908621e7d8b75"},
    {file = "typed_ast-1.4.1-cp36-cp36m-manylinux1_i686.whl", hash = "sha256:24995c843eb0ad11a4527b026b4dde3da70e1f2d8806c99b7b4a7cf491612652"},
    {file = "typed_ast-1.4.1-cp36-cp36m-manylinux1_x86_64.whl", hash = "sha256:fe460b922ec15dd205595c9b5b99e2f056fd98ae8f9f56b888e7a17dc2b757e7"},
    {file = "typed_ast-1.4.1-cp36-cp36m-win32.whl", hash = "sha256:4e3e5da80ccbebfff202a67bf900d081906c358ccc3d5e3c8aea42fdfdfd51c1"},
    {file = "typed_ast-1.4.1-cp36-cp36m-win_amd64.whl", hash = "sha256:249862707802d40f7f29f6e1aad8d84b5aa9e44552d2cc17384b209f091276aa"},
    {file = "typed_ast-1.4.1-cp37-cp37m-macosx_10_9_x86_64.whl", hash = "sha256:8ce678dbaf790dbdb3eba24056d5364fb45944f33553dd5869b7580cdbb83614"},
    {file = "typed_ast-1.4.1-cp37-cp37m-manylinux1_i686.whl", hash = "sha256:c9e348e02e4d2b4a8b2eedb48210430658df6951fa484e59de33ff773fbd4b41"},
    {file = "typed_ast-1.4.1-cp37-cp37m-manylinux1_x86_64.whl", hash = "sha256:bcd3b13b56ea479b3650b82cabd6b5343a625b0ced5429e4ccad28a8973f301b"},
    {file = "typed_ast-1.4.1-cp37-cp37m-win32.whl", hash = "sha256:d5d33e9e7af3b34a40dc05f498939f0ebf187f07c385fd58d591c533ad8562fe"},
    {file = "typed_ast-1.4.1-cp37-cp37m-win_amd64.whl", hash = "sha256:0666aa36131496aed8f7be0410ff974562ab7eeac11ef351def9ea6fa28f6355"},
    {file = "typed_ast-1.4.1-cp38-cp38-macosx_10_15_x86_64.whl", hash = "sha256:d205b1b46085271b4e15f670058ce182bd1199e56b317bf2ec004b6a44f911f6"},
    {file = "typed_ast-1.4.1-cp38-cp38-manylinux1_i686.whl", hash = "sha256:6daac9731f172c2a22ade6ed0c00197ee7cc1221aa84cfdf9c31defeb059a907"},
    {file = "typed_ast-1.4.1-cp38-cp38-manylinux1_x86_64.whl", hash = "sha256:498b0f36cc7054c1fead3d7fc59d2150f4d5c6c56ba7fb150c013fbc683a8d2d"},
    {file = "typed_ast-1.4.1-cp38-cp38-win32.whl", hash = "sha256:715ff2f2df46121071622063fc7543d9b1fd19ebfc4f5c8895af64a77a8c852c"},
    {file = "typed_ast-1.4.1-cp38-cp38-win_amd64.whl", hash = "sha256:fc0fea399acb12edbf8a628ba8d2312f583bdbdb3335635db062fa98cf71fca4"},
    {file = "typed_ast-1.4.1-cp39-cp39-macosx_10_15_x86_64.whl", hash = "sha256:d43943ef777f9a1c42bf4e552ba23ac77a6351de620aa9acf64ad54933ad4d34"},
    {file = "typed_ast-1.4.1.tar.gz", hash = "sha256:8c8aaad94455178e3187ab22c8b01a3837f8ee50e09cf31f1ba129eb293ec30b"},
]
typing-extensions = [
    {file = "typing_extensions-3.7.4.1-py2-none-any.whl", hash = "sha256:910f4656f54de5993ad9304959ce9bb903f90aadc7c67a0bef07e678014e892d"},
    {file = "typing_extensions-3.7.4.1-py3-none-any.whl", hash = "sha256:cf8b63fedea4d89bab840ecbb93e75578af28f76f66c35889bd7065f5af88575"},
    {file = "typing_extensions-3.7.4.1.tar.gz", hash = "sha256:091ecc894d5e908ac75209f10d5b4f118fbdb2eb1ede6a63544054bb1edb41f2"},
]
urllib3 = [
    {file = "urllib3-1.25.8-py2.py3-none-any.whl", hash = "sha256:2f3db8b19923a873b3e5256dc9c2dedfa883e33d87c690d9c7913e1f40673cdc"},
    {file = "urllib3-1.25.8.tar.gz", hash = "sha256:87716c2d2a7121198ebcb7ce7cccf6ce5e9ba539041cfbaeecfb641dc0bf6acc"},
]
watchdog = [
    {file = "watchdog-0.10.2.tar.gz", hash = "sha256:c560efb643faed5ef28784b2245cf8874f939569717a4a12826a173ac644456b"},
]
wcwidth = [
    {file = "wcwidth-0.1.8-py2.py3-none-any.whl", hash = "sha256:8fd29383f539be45b20bd4df0dc29c20ba48654a41e661925e612311e9f3c603"},
    {file = "wcwidth-0.1.8.tar.gz", hash = "sha256:f28b3e8a6483e5d49e7f8949ac1a78314e740333ae305b4ba5defd3e74fb37a8"},
]
zipp = [
    {file = "zipp-3.1.0-py3-none-any.whl", hash = "sha256:aa36550ff0c0b7ef7fa639055d797116ee891440eac1a56f378e2d3179e0320b"},
    {file = "zipp-3.1.0.tar.gz", hash = "sha256:c599e4d75c98f6798c509911d08a22e6c021d074469042177c8c86fb92eefd96"},
]<|MERGE_RESOLUTION|>--- conflicted
+++ resolved
@@ -39,7 +39,7 @@
 [[package]]
 category = "dev"
 description = "Disable App Nap on OS X 10.9"
-marker = "sys_platform == \"darwin\""
+marker = "python_version >= \"3.4\" and sys_platform == \"darwin\" or sys_platform == \"darwin\""
 name = "appnope"
 optional = false
 python-versions = "*"
@@ -286,6 +286,21 @@
 [package.extras]
 docs = ["sphinx", "rst.linker"]
 testing = ["packaging", "importlib-resources"]
+
+[[package]]
+category = "dev"
+description = "IPython-enabled pdb"
+name = "ipdb"
+optional = false
+python-versions = ">=2.7"
+version = "0.13.2"
+
+[package.dependencies]
+setuptools = "*"
+
+[package.dependencies.ipython]
+python = ">=3.4"
+version = ">=5.1.0"
 
 [[package]]
 category = "dev"
@@ -474,7 +489,7 @@
 [[package]]
 category = "dev"
 description = "Pexpect allows easy control of interactive console applications."
-marker = "sys_platform != \"win32\""
+marker = "python_version >= \"3.4\" and sys_platform != \"win32\" or sys_platform != \"win32\""
 name = "pexpect"
 optional = false
 python-versions = "*"
@@ -529,7 +544,7 @@
 [[package]]
 category = "dev"
 description = "Run a subprocess in a pseudo terminal"
-marker = "sys_platform != \"win32\""
+marker = "python_version >= \"3.4\" and sys_platform != \"win32\" or sys_platform != \"win32\""
 name = "ptyprocess"
 optional = false
 python-versions = "*"
@@ -600,7 +615,7 @@
 name = "pytest"
 optional = false
 python-versions = ">=3.5"
-version = "5.4.1"
+version = "5.3.5"
 
 [package.dependencies]
 atomicwrites = ">=1.0"
@@ -971,11 +986,7 @@
 testing = ["jaraco.itertools", "func-timeout"]
 
 [metadata]
-<<<<<<< HEAD
-content-hash = "3a7c11e519acb106ac194dd1c1da2fb12841812e29bd1c83b0fdeb76aeda33ac"
-=======
-content-hash = "4ecda24cba98cfd86357a51cf870917e9161013904a2e237e585c6ba2b8a6ce5"
->>>>>>> 5cfac3d0
+content-hash = "6cfcf73fcd1b9b40f48c6715d02e6044dc23d7a6ead93716a8adc0a0cb1fe644"
 python-versions = "^3.7"
 
 [metadata.files]
@@ -1176,6 +1187,9 @@
 importlib-metadata = [
     {file = "importlib_metadata-1.5.0-py2.py3-none-any.whl", hash = "sha256:b97607a1a18a5100839aec1dc26a1ea17ee0d93b20b0f008d80a5a050afb200b"},
     {file = "importlib_metadata-1.5.0.tar.gz", hash = "sha256:06f5b3a99029c7134207dd882428a66992a9de2bef7c2b699b5641f9886c3302"},
+]
+ipdb = [
+    {file = "ipdb-0.13.2.tar.gz", hash = "sha256:77fb1c2a6fccdfee0136078c9ed6fe547ab00db00bebff181f1e8c9e13418d49"},
 ]
 ipython = [
     {file = "ipython-7.13.0-py3-none-any.whl", hash = "sha256:eb8d075de37f678424527b5ef6ea23f7b80240ca031c2dd6de5879d687a65333"},
@@ -1362,8 +1376,8 @@
     {file = "pyparsing-2.4.6.tar.gz", hash = "sha256:4c830582a84fb022400b85429791bc551f1f4871c33f23e44f353119e92f969f"},
 ]
 pytest = [
-    {file = "pytest-5.4.1-py3-none-any.whl", hash = "sha256:0e5b30f5cb04e887b91b1ee519fa3d89049595f428c1db76e73bd7f17b09b172"},
-    {file = "pytest-5.4.1.tar.gz", hash = "sha256:84dde37075b8805f3d1f392cc47e38a0e59518fb46a431cfdaf7cf1ce805f970"},
+    {file = "pytest-5.3.5-py3-none-any.whl", hash = "sha256:ff615c761e25eb25df19edddc0b970302d2a9091fbce0e7213298d85fb61fef6"},
+    {file = "pytest-5.3.5.tar.gz", hash = "sha256:0d5fe9189a148acc3c3eb2ac8e1ac0742cb7618c084f3d228baaec0c254b318d"},
 ]
 pytest-asyncio = [
     {file = "pytest-asyncio-0.10.0.tar.gz", hash = "sha256:9fac5100fd716cbecf6ef89233e8590a4ad61d729d1732e0a96b84182df1daaf"},
